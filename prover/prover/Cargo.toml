--- conflicted
+++ resolved
@@ -11,15 +11,10 @@
 publish = false # We don't want to publish our binaries.
 
 [dependencies]
-<<<<<<< HEAD
 zksync_prover_dal = { path = "../prover_dal" }
 zksync_db_connection = { path = "../../core/lib/db_connection"}
 zksync_server_dal = { path = "../../core/lib/server_dal" }
-=======
 vise = { git = "https://github.com/matter-labs/vise.git", version = "0.1.0", rev = "dd05139b76ab0843443ab3ff730174942c825dae" }
-
-zksync_dal = { path = "../../core/lib/dal" }
->>>>>>> 445a39ba
 zksync_config = { path = "../../core/lib/config" }
 zksync_env_config = { path = "../../core/lib/env_config" }
 zksync_utils = { path = "../../core/lib/utils" }
