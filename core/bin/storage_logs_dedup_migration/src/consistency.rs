--- conflicted
+++ resolved
@@ -1,13 +1,9 @@
 use clap::Parser;
 
-<<<<<<< HEAD
-use zksync_server_dal::connection::DbVariant;
-use zksync_server_dal::ServerConnectionPool;
-=======
 use zksync_config::PostgresConfig;
-use zksync_dal::ConnectionPool;
+use zksync_dal::ServerConnectionPool;
 use zksync_env_config::FromEnv;
->>>>>>> 5f61d8d0
+
 use zksync_types::MiniblockNumber;
 
 const MIGRATED_TABLE: &str = "storage_logs";
@@ -31,11 +27,7 @@
 async fn main() {
     let config = PostgresConfig::from_env().unwrap();
     let opt = Cli::parse();
-<<<<<<< HEAD
-    let pool = ServerConnectionPool::singleton(DbVariant::Replica)
-=======
-    let pool = ConnectionPool::singleton(config.replica_url().unwrap())
->>>>>>> 5f61d8d0
+    let pool = ServerConnectionPool::singleton(config.replica_url().unwrap())
         .build()
         .await
         .unwrap();
