--- conflicted
+++ resolved
@@ -61,15 +61,8 @@
     action_queue: ActionQueue,
     state_keeper_db_path: String,
     config: &ExternalNodeConfig,
-<<<<<<< HEAD
-    connection_pool: ConnectionPool,
+    connection_pool: ConnectionPool<Core>,
     output_handler: OutputHandler,
-=======
-    connection_pool: ConnectionPool<Core>,
-    sync_state: SyncState,
-    l2_erc20_bridge_addr: Address,
-    miniblock_sealer_handle: MiniblockSealerHandle,
->>>>>>> 1245005e
     stop_receiver: watch::Receiver<bool>,
     chain_id: L2ChainId,
 ) -> anyhow::Result<ZkSyncStateKeeper> {
