--- conflicted
+++ resolved
@@ -75,12 +75,8 @@
             9 => Self::NotifyAboutRefund,
             10 => Self::ExecutionResult,
             11 => Self::FinalBatchInfo,
-<<<<<<< HEAD
             12 => Self::PubdataRequested,
-            _ => panic!("Unkown hook"),
-=======
             _ => panic!("Unknown hook: {}", value.as_u32()),
->>>>>>> ba88f679
         }
     }
 }
