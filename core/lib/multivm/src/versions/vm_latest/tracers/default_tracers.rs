--- conflicted
+++ resolved
@@ -3,14 +3,7 @@
     marker::PhantomData,
 };
 
-<<<<<<< HEAD
-use crate::glue::GlueInto;
-use crate::interface::tracer::{TracerExecutionStopReason, VmExecutionStopReason};
-use crate::interface::{Halt, VmExecutionMode};
 use zk_evm_1_4_1::{
-=======
-use zk_evm_1_4_0::{
->>>>>>> 6c5dbb8b
     tracing::{
         AfterDecodingData, AfterExecutionData, BeforeExecutionData, Tracer, VmLocalStateData,
     },
@@ -21,30 +14,11 @@
 use zksync_state::{StoragePtr, WriteStorage};
 use zksync_types::Timestamp;
 
-<<<<<<< HEAD
-use crate::interface::traits::tracers::dyn_tracers::vm_1_4_1::DynTracer;
-use crate::interface::types::tracer::TracerExecutionStatus;
-use crate::vm_latest::bootloader_state::utils::apply_l2_block;
-use crate::vm_latest::bootloader_state::BootloaderState;
-use crate::vm_latest::constants::BOOTLOADER_HEAP_PAGE;
-use crate::vm_latest::old_vm::history_recorder::HistoryMode;
-use crate::vm_latest::old_vm::memory::SimpleMemory;
-use crate::vm_latest::tracers::dispatcher::TracerDispatcher;
-use crate::vm_latest::tracers::utils::{
-    computational_gas_price, gas_spent_on_bytecodes_and_long_messages_this_opcode,
-    print_debug_if_needed, VmHook,
-};
-use crate::vm_latest::tracers::{RefundsTracer, ResultTracer};
-use crate::vm_latest::types::internals::ZkSyncVmState;
-use crate::vm_latest::VmTracer;
-
-=======
->>>>>>> 6c5dbb8b
-use super::PubdataTracer;
 use crate::{
+    glue::GlueInto,
     interface::{
         tracer::{TracerExecutionStopReason, VmExecutionStopReason},
-        traits::tracers::dyn_tracers::vm_1_4_0::DynTracer,
+        traits::tracers::dyn_tracers::vm_1_4_1::DynTracer,
         types::tracer::TracerExecutionStatus,
         Halt, VmExecutionMode,
     },
@@ -58,7 +32,7 @@
                 computational_gas_price, gas_spent_on_bytecodes_and_long_messages_this_opcode,
                 print_debug_if_needed, VmHook,
             },
-            RefundsTracer, ResultTracer,
+            PubdataTracer, RefundsTracer, ResultTracer,
         },
         types::internals::ZkSyncVmState,
         VmTracer,
