use zkevm_test_harness_1_4_1::witness::sort_storage_access::sort_storage_access_queries;
use zksync_state::{StoragePtr, WriteStorage};
use zksync_types::{
    event::extract_l2tol1logs_from_l1_messenger,
    l2_to_l1_log::{SystemL2ToL1Log, UserL2ToL1Log},
    Transaction,
};
use zksync_utils::bytecode::CompressedBytecodeInfo;

<<<<<<< HEAD
use super::constants::BOOTLOADER_BATCH_TIP_OVERHEAD_GAS;
=======
>>>>>>> b4663c36
use crate::{
    glue::GlueInto,
    interface::{
        BootloaderMemory, BytecodeCompressionError, CurrentExecutionState, FinishedL1Batch,
        L1BatchEnv, L2BlockEnv, SystemEnv, VmExecutionMode, VmExecutionResultAndLogs, VmInterface,
        VmInterfaceHistoryEnabled, VmMemoryMetrics,
    },
    vm_latest::{
        bootloader_state::BootloaderState,
        old_vm::{events::merge_events, history_recorder::HistoryEnabled},
        tracers::dispatcher::TracerDispatcher,
        types::internals::{new_vm_state, VmSnapshot, ZkSyncVmState},
    },
    HistoryMode,
};

/// Main entry point for Virtual Machine integration.
/// The instance should process only one l1 batch
#[derive(Debug)]
pub struct Vm<S: WriteStorage, H: HistoryMode> {
    pub(crate) bootloader_state: BootloaderState,
    // Current state and oracles of virtual machine
    pub(crate) state: ZkSyncVmState<S, H::Vm1_4_1>,
    pub(crate) storage: StoragePtr<S>,
    pub(crate) system_env: SystemEnv,
    pub(crate) batch_env: L1BatchEnv,
    // Snapshots for the current run
    pub(crate) snapshots: Vec<VmSnapshot>,
    _phantom: std::marker::PhantomData<H>,
}

impl<S: WriteStorage, H: HistoryMode> VmInterface<S, H> for Vm<S, H> {
    type TracerDispatcher = TracerDispatcher<S, H::Vm1_4_1>;

    fn new(batch_env: L1BatchEnv, system_env: SystemEnv, storage: StoragePtr<S>) -> Self {
        let (state, bootloader_state) = new_vm_state(storage.clone(), &system_env, &batch_env);
        Self {
            bootloader_state,
            state,
            storage,
            system_env,
            batch_env,
            snapshots: vec![],
            _phantom: Default::default(),
        }
    }

    /// Push tx into memory for the future execution
    fn push_transaction(&mut self, tx: Transaction) {
        self.push_transaction_with_compression(tx, true);
    }

    /// Execute VM with custom tracers.
    fn inspect(
        &mut self,
        tracer: Self::TracerDispatcher,
        execution_mode: VmExecutionMode,
    ) -> VmExecutionResultAndLogs {
        self.inspect_inner(tracer, execution_mode, None)
    }

    /// Get current state of bootloader memory.
    fn get_bootloader_memory(&self) -> BootloaderMemory {
        self.bootloader_state.bootloader_memory()
    }

    /// Get compressed bytecodes of the last executed transaction
    fn get_last_tx_compressed_bytecodes(&self) -> Vec<CompressedBytecodeInfo> {
        self.bootloader_state.get_last_tx_compressed_bytecodes()
    }

    fn start_new_l2_block(&mut self, l2_block_env: L2BlockEnv) {
        self.bootloader_state.start_new_l2_block(l2_block_env);
    }

    /// Get current state of virtual machine.
    /// This method should be used only after the batch execution.
    /// Otherwise it can panic.
    fn get_current_execution_state(&self) -> CurrentExecutionState {
        let (deduplicated_events_logs, raw_events, l1_messages) = self.state.event_sink.flatten();
        let events: Vec<_> = merge_events(raw_events)
            .into_iter()
            .map(|e| e.into_vm_event(self.batch_env.number))
            .collect();

        let user_l2_to_l1_logs = extract_l2tol1logs_from_l1_messenger(&events);
        let system_logs = l1_messages
            .into_iter()
            .map(|log| SystemL2ToL1Log(log.glue_into()))
            .collect();
        let total_log_queries = self.state.event_sink.get_log_queries()
            + self
                .state
                .precompiles_processor
                .get_timestamp_history()
                .len()
            + self.state.storage.get_final_log_queries().len();

        let storage_log_queries = self.state.storage.get_final_log_queries();

        let deduped_storage_log_queries =
            sort_storage_access_queries(storage_log_queries.iter().map(|log| &log.log_query)).1;

        CurrentExecutionState {
            events,
            storage_log_queries: storage_log_queries
                .into_iter()
                .map(GlueInto::glue_into)
                .collect(),
            deduplicated_storage_log_queries: deduped_storage_log_queries
                .into_iter()
                .map(GlueInto::glue_into)
                .collect(),
            used_contract_hashes: self.get_used_contracts(),
            user_l2_to_l1_logs: user_l2_to_l1_logs
                .into_iter()
                .map(|log| UserL2ToL1Log(log.into()))
                .collect(),
            system_logs,
            total_log_queries,
            cycles_used: self.state.local_state.monotonic_cycle_counter,
            deduplicated_events_logs: deduplicated_events_logs
                .into_iter()
                .map(GlueInto::glue_into)
                .collect(),
            storage_refunds: self.state.storage.returned_refunds.inner().clone(),
        }
    }

    /// Execute transaction with optional bytecode compression.

    /// Inspect transaction with optional bytecode compression.
    fn inspect_transaction_with_bytecode_compression(
        &mut self,
        tracer: Self::TracerDispatcher,
        tx: Transaction,
        with_compression: bool,
    ) -> (
        Result<(), BytecodeCompressionError>,
        VmExecutionResultAndLogs,
    ) {
        self.push_transaction_with_compression(tx, with_compression);
        let result = self.inspect_inner(tracer, VmExecutionMode::OneTx, None);
        if self.has_unpublished_bytecodes() {
            (
                Err(BytecodeCompressionError::BytecodeCompressionFailed),
                result,
            )
        } else {
            (Ok(()), result)
        }
    }

    fn record_vm_memory_metrics(&self) -> VmMemoryMetrics {
        self.record_vm_memory_metrics_inner()
    }

<<<<<<< HEAD
    fn has_enough_gas_for_batch_tip(&self) -> bool {
        self.state.local_state.callstack.current.ergs_remaining >= BOOTLOADER_BATCH_TIP_OVERHEAD_GAS
=======
    fn gas_remaining(&self) -> u32 {
        self.state.local_state.callstack.current.ergs_remaining
>>>>>>> b4663c36
    }

    fn finish_batch(&mut self) -> FinishedL1Batch {
        let result = self.execute(VmExecutionMode::Batch);
        let execution_state = self.get_current_execution_state();
        let bootloader_memory = self.get_bootloader_memory();
        FinishedL1Batch {
            block_tip_execution_result: result,
            final_execution_state: execution_state,
            final_bootloader_memory: Some(bootloader_memory),
            pubdata_input: Some(
                self.bootloader_state
                    .get_pubdata_information()
                    .clone()
                    .build_pubdata(false),
            ),
        }
    }
}

/// Methods of vm, which required some history manipulations
impl<S: WriteStorage> VmInterfaceHistoryEnabled<S> for Vm<S, HistoryEnabled> {
    /// Create snapshot of current vm state and push it into the memory
    fn make_snapshot(&mut self) {
        self.make_snapshot_inner()
    }

    /// Rollback vm state to the latest snapshot and destroy the snapshot
    fn rollback_to_the_latest_snapshot(&mut self) {
        let snapshot = self
            .snapshots
            .pop()
            .expect("Snapshot should be created before rolling it back");
        self.rollback_to_snapshot(snapshot);
    }

    /// Pop the latest snapshot from the memory and destroy it
    fn pop_snapshot_no_rollback(&mut self) {
        self.snapshots
            .pop()
            .expect("Snapshot should be created before rolling it back");
    }
}<|MERGE_RESOLUTION|>--- conflicted
+++ resolved
@@ -7,10 +7,7 @@
 };
 use zksync_utils::bytecode::CompressedBytecodeInfo;
 
-<<<<<<< HEAD
 use super::constants::BOOTLOADER_BATCH_TIP_OVERHEAD_GAS;
-=======
->>>>>>> b4663c36
 use crate::{
     glue::GlueInto,
     interface::{
@@ -168,13 +165,8 @@
         self.record_vm_memory_metrics_inner()
     }
 
-<<<<<<< HEAD
-    fn has_enough_gas_for_batch_tip(&self) -> bool {
-        self.state.local_state.callstack.current.ergs_remaining >= BOOTLOADER_BATCH_TIP_OVERHEAD_GAS
-=======
     fn gas_remaining(&self) -> u32 {
         self.state.local_state.callstack.current.ergs_remaining
->>>>>>> b4663c36
     }
 
     fn finish_batch(&mut self) -> FinishedL1Batch {
