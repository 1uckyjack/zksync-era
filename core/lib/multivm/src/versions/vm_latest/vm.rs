use crate::HistoryMode;
use zksync_state::{StoragePtr, WriteStorage};
use zksync_types::l2_to_l1_log::{SystemL2ToL1Log, UserL2ToL1Log};
use zksync_types::{event::extract_l2tol1logs_from_l1_messenger, Transaction};
use zksync_utils::bytecode::CompressedBytecodeInfo;

use crate::vm_latest::old_vm::events::merge_events;
use crate::vm_latest::old_vm::history_recorder::HistoryEnabled;

use crate::interface::{
    BootloaderMemory, CurrentExecutionState, L1BatchEnv, L2BlockEnv, SystemEnv, VmExecutionMode,
    VmExecutionResultAndLogs, VmInterfaceHistoryEnabled, VmMemoryMetrics,
};
use crate::interface::{BytecodeCompressionError, VmInterface};
use crate::vm_latest::bootloader_state::BootloaderState;
use crate::vm_latest::tracers::dispatcher::TracerDispatcher;

use crate::vm_latest::types::internals::{new_vm_state, VmSnapshot, ZkSyncVmState};

/// Main entry point for Virtual Machine integration.
/// The instance should process only one l1 batch
#[derive(Debug)]
pub struct Vm<S: WriteStorage, H: HistoryMode> {
    pub(crate) bootloader_state: BootloaderState,
    // Current state and oracles of virtual machine
    pub(crate) state: ZkSyncVmState<S, H::VmBoojumIntegration>,
    pub(crate) storage: StoragePtr<S>,
    pub(crate) system_env: SystemEnv,
    pub(crate) batch_env: L1BatchEnv,
    // Snapshots for the current run
    pub(crate) snapshots: Vec<VmSnapshot>,
    _phantom: std::marker::PhantomData<H>,
}

impl<S: WriteStorage, H: HistoryMode> VmInterface<S, H> for Vm<S, H> {
    type TracerDispatcher = TracerDispatcher<S, H::VmBoojumIntegration>;

    fn new(batch_env: L1BatchEnv, system_env: SystemEnv, storage: StoragePtr<S>) -> Self {
        let (state, bootloader_state) = new_vm_state(storage.clone(), &system_env, &batch_env);
        Self {
            bootloader_state,
            state,
            storage,
            system_env,
            batch_env,
            snapshots: vec![],
            _phantom: Default::default(),
        }
    }

    /// Push tx into memory for the future execution
    fn push_transaction(&mut self, tx: Transaction) {
        self.push_transaction_with_compression(tx, true);
    }

    /// Execute VM with custom tracers.
    fn inspect(
        &mut self,
        tracer: Self::TracerDispatcher,
        execution_mode: VmExecutionMode,
    ) -> VmExecutionResultAndLogs {
        self.inspect_inner(tracer, execution_mode)
    }

    /// Get current state of bootloader memory.
    fn get_bootloader_memory(&self) -> BootloaderMemory {
        self.bootloader_state.bootloader_memory()
    }

    /// Get compressed bytecodes of the last executed transaction
    fn get_last_tx_compressed_bytecodes(&self) -> Vec<CompressedBytecodeInfo> {
        self.bootloader_state.get_last_tx_compressed_bytecodes()
    }

    fn start_new_l2_block(&mut self, l2_block_env: L2BlockEnv) {
        self.bootloader_state.start_new_l2_block(l2_block_env);
    }

    /// Get current state of virtual machine.
    /// This method should be used only after the batch execution.
    /// Otherwise it can panic.
<<<<<<< HEAD
    pub fn get_current_execution_state(&self) -> CurrentExecutionState {
=======
    fn get_current_execution_state(&self) -> CurrentExecutionState {
>>>>>>> 7c137b72
        let (deduplicated_events_logs, raw_events, l1_messages) = self.state.event_sink.flatten();
        let events: Vec<_> = merge_events(raw_events)
            .into_iter()
            .map(|e| e.into_vm_event(self.batch_env.number))
            .collect();

        let user_l2_to_l1_logs = extract_l2tol1logs_from_l1_messenger(&events);
        let system_logs = l1_messages
            .into_iter()
            .map(|log| SystemL2ToL1Log(log.into()))
            .collect();
        let total_log_queries = self.state.event_sink.get_log_queries()
            + self
                .state
                .precompiles_processor
                .get_timestamp_history()
                .len()
            + self.state.storage.get_final_log_queries().len();

        CurrentExecutionState {
            events,
            storage_log_queries: self.state.storage.get_final_log_queries(),
            used_contract_hashes: self.get_used_contracts(),
            user_l2_to_l1_logs: user_l2_to_l1_logs
                .into_iter()
                .map(|log| UserL2ToL1Log(log.into()))
                .collect(),
            system_logs,
            total_log_queries,
            cycles_used: self.state.local_state.monotonic_cycle_counter,
            deduplicated_events_logs,
            storage_refunds: self.state.storage.returned_refunds.inner().clone(),
        }
    }

    /// Execute transaction with optional bytecode compression.

    /// Inspect transaction with optional bytecode compression.
    fn inspect_transaction_with_bytecode_compression(
        &mut self,
        tracer: Self::TracerDispatcher,
        tx: Transaction,
        with_compression: bool,
    ) -> Result<VmExecutionResultAndLogs, BytecodeCompressionError> {
        self.push_transaction_with_compression(tx, with_compression);
        let result = self.inspect_inner(tracer, VmExecutionMode::OneTx);
        if self.has_unpublished_bytecodes() {
            Err(BytecodeCompressionError::BytecodeCompressionFailed)
        } else {
            Ok(result)
        }
    }

    fn record_vm_memory_metrics(&self) -> VmMemoryMetrics {
        self.record_vm_memory_metrics_inner()
    }
}

/// Methods of vm, which required some history manipullations
impl<S: WriteStorage> VmInterfaceHistoryEnabled<S> for Vm<S, HistoryEnabled> {
    /// Create snapshot of current vm state and push it into the memory
    fn make_snapshot(&mut self) {
        self.make_snapshot_inner()
    }

    /// Rollback vm state to the latest snapshot and destroy the snapshot
    fn rollback_to_the_latest_snapshot(&mut self) {
        let snapshot = self
            .snapshots
            .pop()
            .expect("Snapshot should be created before rolling it back");
        self.rollback_to_snapshot(snapshot);
    }

    /// Pop the latest snapshot from the memory and destroy it
    fn pop_snapshot_no_rollback(&mut self) {
        self.snapshots
            .pop()
            .expect("Snapshot should be created before rolling it back");
    }
}<|MERGE_RESOLUTION|>--- conflicted
+++ resolved
@@ -79,11 +79,7 @@
     /// Get current state of virtual machine.
     /// This method should be used only after the batch execution.
     /// Otherwise it can panic.
-<<<<<<< HEAD
-    pub fn get_current_execution_state(&self) -> CurrentExecutionState {
-=======
     fn get_current_execution_state(&self) -> CurrentExecutionState {
->>>>>>> 7c137b72
         let (deduplicated_events_logs, raw_events, l1_messages) = self.state.event_sink.flatten();
         let events: Vec<_> = merge_events(raw_events)
             .into_iter()
