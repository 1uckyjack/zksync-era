use zksync_state::{StoragePtr, WriteStorage};
use zksync_types::VmVersion;
use zksync_utils::bytecode::CompressedBytecodeInfo;

use crate::{
    glue::history_mode::HistoryMode,
    interface::{
        BootloaderMemory, BytecodeCompressionError, CurrentExecutionState, FinishedL1Batch,
        L1BatchEnv, L2BlockEnv, SystemEnv, VmExecutionMode, VmExecutionResultAndLogs, VmInterface,
        VmInterfaceHistoryEnabled, VmMemoryMetrics,
    },
    tracers::TracerDispatcher,
};

#[derive(Debug)]
pub enum VmInstance<S: WriteStorage, H: HistoryMode> {
    VmM5(crate::vm_m5::Vm<S, H>),
    VmM6(crate::vm_m6::Vm<S, H>),
    Vm1_3_2(crate::vm_1_3_2::Vm<S, H>),
    VmVirtualBlocks(crate::vm_virtual_blocks::Vm<S, H>),
    VmVirtualBlocksRefundsEnhancement(crate::vm_refunds_enhancement::Vm<S, H>),
    VmBoojumIntegration(crate::vm_boojum_integration::Vm<S, H>),
    Vm1_4_1(crate::vm_1_4_1::Vm<S, H>),
    Vm1_4_2(crate::vm_latest::Vm<S, H>),
}

macro_rules! dispatch_vm {
    ($self:ident.$function:ident($($params:tt)*)) => {
        match $self {
            VmInstance::VmM5(vm) => vm.$function($($params)*),
            VmInstance::VmM6(vm) => vm.$function($($params)*),
            VmInstance::Vm1_3_2(vm) => vm.$function($($params)*),
            VmInstance::VmVirtualBlocks(vm) => vm.$function($($params)*),
            VmInstance::VmVirtualBlocksRefundsEnhancement(vm) => vm.$function($($params)*),
            VmInstance::VmBoojumIntegration(vm) => vm.$function($($params)*),
            VmInstance::Vm1_4_1(vm) => vm.$function($($params)*),
            VmInstance::Vm1_4_2(vm) => vm.$function($($params)*),
        }
    };
}

impl<S: WriteStorage, H: HistoryMode> VmInterface<S, H> for VmInstance<S, H> {
    type TracerDispatcher = TracerDispatcher<S, H>;

    fn new(batch_env: L1BatchEnv, system_env: SystemEnv, storage_view: StoragePtr<S>) -> Self {
        let protocol_version = system_env.version;
        let vm_version: VmVersion = protocol_version.into();
        Self::new_with_specific_version(batch_env, system_env, storage_view, vm_version)
    }

    /// Push tx into memory for the future execution
    fn push_transaction(&mut self, tx: zksync_types::Transaction) {
        dispatch_vm!(self.push_transaction(tx))
    }

    /// Execute the batch without stops after each tx.
    /// This method allows to execute the part  of the VM cycle after executing all txs.
    fn execute(&mut self, execution_mode: VmExecutionMode) -> VmExecutionResultAndLogs {
        dispatch_vm!(self.execute(execution_mode))
    }

    /// Execute next transaction with custom tracers
    fn inspect(
        &mut self,
        dispatcher: Self::TracerDispatcher,
        execution_mode: VmExecutionMode,
    ) -> VmExecutionResultAndLogs {
        dispatch_vm!(self.inspect(dispatcher.into(), execution_mode))
    }

    fn get_bootloader_memory(&self) -> BootloaderMemory {
        dispatch_vm!(self.get_bootloader_memory())
    }

    /// Get compressed bytecodes of the last executed transaction
    fn get_last_tx_compressed_bytecodes(&self) -> Vec<CompressedBytecodeInfo> {
        dispatch_vm!(self.get_last_tx_compressed_bytecodes())
    }

    fn start_new_l2_block(&mut self, l2_block_env: L2BlockEnv) {
        dispatch_vm!(self.start_new_l2_block(l2_block_env))
    }

    fn get_current_execution_state(&self) -> CurrentExecutionState {
        dispatch_vm!(self.get_current_execution_state())
    }

    /// Execute transaction with optional bytecode compression.
    fn execute_transaction_with_bytecode_compression(
        &mut self,
        tx: zksync_types::Transaction,
        with_compression: bool,
    ) -> (
        Result<(), BytecodeCompressionError>,
        VmExecutionResultAndLogs,
    ) {
        dispatch_vm!(self.execute_transaction_with_bytecode_compression(tx, with_compression))
    }

    /// Inspect transaction with optional bytecode compression.
    fn inspect_transaction_with_bytecode_compression(
        &mut self,
        dispatcher: Self::TracerDispatcher,
        tx: zksync_types::Transaction,
        with_compression: bool,
    ) -> (
        Result<(), BytecodeCompressionError>,
        VmExecutionResultAndLogs,
    ) {
        dispatch_vm!(self.inspect_transaction_with_bytecode_compression(
            dispatcher.into(),
            tx,
            with_compression
        ))
    }

    fn record_vm_memory_metrics(&self) -> VmMemoryMetrics {
        dispatch_vm!(self.record_vm_memory_metrics())
    }

    fn gas_remaining(&self) -> u32 {
        dispatch_vm!(self.gas_remaining())
    }

    /// Return the results of execution of all batch
    fn finish_batch(&mut self) -> FinishedL1Batch {
        dispatch_vm!(self.finish_batch())
    }
}

impl<S: WriteStorage> VmInterfaceHistoryEnabled<S>
    for VmInstance<S, crate::vm_latest::HistoryEnabled>
{
    fn make_snapshot(&mut self) {
        dispatch_vm!(self.make_snapshot())
    }

    fn rollback_to_the_latest_snapshot(&mut self) {
        dispatch_vm!(self.rollback_to_the_latest_snapshot())
    }

    fn pop_snapshot_no_rollback(&mut self) {
        dispatch_vm!(self.pop_snapshot_no_rollback())
    }
}

impl<S: WriteStorage, H: HistoryMode> VmInstance<S, H> {
    pub fn new_with_specific_version(
        l1_batch_env: L1BatchEnv,
        system_env: SystemEnv,
        storage_view: StoragePtr<S>,
        vm_version: VmVersion,
    ) -> Self {
        match vm_version {
            VmVersion::M5WithoutRefunds => {
                let vm = crate::vm_m5::Vm::new_with_subversion(
                    l1_batch_env,
                    system_env,
                    storage_view,
                    crate::vm_m5::vm_instance::MultiVMSubversion::V1,
                );
                VmInstance::VmM5(vm)
            }
            VmVersion::M5WithRefunds => {
                let vm = crate::vm_m5::Vm::new_with_subversion(
                    l1_batch_env,
                    system_env,
                    storage_view,
                    crate::vm_m5::vm_instance::MultiVMSubversion::V2,
                );
                VmInstance::VmM5(vm)
            }
            VmVersion::M6Initial => {
                let vm = crate::vm_m6::Vm::new_with_subversion(
                    l1_batch_env,
                    system_env,
                    storage_view,
                    crate::vm_m6::vm_instance::MultiVMSubversion::V1,
                );
                VmInstance::VmM6(vm)
            }
            VmVersion::M6BugWithCompressionFixed => {
                let vm = crate::vm_m6::Vm::new_with_subversion(
                    l1_batch_env,
                    system_env,
                    storage_view,
                    crate::vm_m6::vm_instance::MultiVMSubversion::V2,
                );
                VmInstance::VmM6(vm)
            }
            VmVersion::Vm1_3_2 => {
                let vm = crate::vm_1_3_2::Vm::new(l1_batch_env, system_env, storage_view);
                VmInstance::Vm1_3_2(vm)
            }
            VmVersion::VmVirtualBlocks => {
                let vm = crate::vm_virtual_blocks::Vm::new(l1_batch_env, system_env, storage_view);
                VmInstance::VmVirtualBlocks(vm)
            }
            VmVersion::VmVirtualBlocksRefundsEnhancement => {
                let vm =
                    crate::vm_refunds_enhancement::Vm::new(l1_batch_env, system_env, storage_view);
                VmInstance::VmVirtualBlocksRefundsEnhancement(vm)
            }
            VmVersion::VmBoojumIntegration => {
                let vm =
                    crate::vm_boojum_integration::Vm::new(l1_batch_env, system_env, storage_view);
                VmInstance::VmBoojumIntegration(vm)
            }
            VmVersion::Vm1_4_1 => {
                let vm = crate::vm_1_4_1::Vm::new(l1_batch_env, system_env, storage_view);
                VmInstance::Vm1_4_1(vm)
            }
<<<<<<< HEAD
            VmVersion::Local => {
                let vm = crate::vm_latest::Vm::new(l1_batch_env, system_env, storage_view);
                VmInstance::Vm1_4_1(vm)
=======
            VmVersion::Vm1_4_2 => {
                let vm = crate::vm_latest::Vm::new(l1_batch_env, system_env, storage_view);
                VmInstance::Vm1_4_2(vm)
>>>>>>> 10e3a3ec
            }
        }
    }
}<|MERGE_RESOLUTION|>--- conflicted
+++ resolved
@@ -210,15 +210,9 @@
                 let vm = crate::vm_1_4_1::Vm::new(l1_batch_env, system_env, storage_view);
                 VmInstance::Vm1_4_1(vm)
             }
-<<<<<<< HEAD
-            VmVersion::Local => {
-                let vm = crate::vm_latest::Vm::new(l1_batch_env, system_env, storage_view);
-                VmInstance::Vm1_4_1(vm)
-=======
-            VmVersion::Vm1_4_2 => {
+            VmVersion::Vm1_4_2 | VmVersion::Local => {
                 let vm = crate::vm_latest::Vm::new(l1_batch_env, system_env, storage_view);
                 VmInstance::Vm1_4_2(vm)
->>>>>>> 10e3a3ec
             }
         }
     }
