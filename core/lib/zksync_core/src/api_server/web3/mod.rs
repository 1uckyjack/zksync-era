use std::{collections::HashSet, net::SocketAddr, num::NonZeroU32, sync::Arc, time::Duration};

use anyhow::Context as _;
use chrono::NaiveDateTime;
use futures::future;
use serde::Deserialize;
use tokio::{
    sync::{mpsc, oneshot, watch, Mutex},
    task::JoinHandle,
};
use tower_http::{cors::CorsLayer, metrics::InFlightRequestsLayer};
use zksync_dal::{ConnectionPool, Core};
use zksync_health_check::{HealthStatus, HealthUpdater, ReactiveHealthCheck};
<<<<<<< HEAD
use zksync_types::{
    web3::{transports::Http, Web3},
    MiniblockNumber,
};
=======
use zksync_state::MempoolCache;
use zksync_types::MiniblockNumber;
>>>>>>> 2ba6527b
use zksync_web3_decl::{
    jsonrpsee::{
        server::{BatchRequestConfig, RpcServiceBuilder, ServerBuilder},
        RpcModule,
    },
    namespaces::{
        DebugNamespaceServer, EnNamespaceServer, EthNamespaceServer, EthPubSubServer,
        NetNamespaceServer, SnapshotsNamespaceServer, Web3NamespaceServer, ZksNamespaceServer,
    },
    types::Filter,
};

use self::{
    backend_jsonrpsee::{LimitMiddleware, MetadataMiddleware, MethodTracer},
    metrics::API_METRICS,
    namespaces::{
        DebugNamespace, EnNamespace, EthNamespace, NetNamespace, SnapshotsNamespace, Web3Namespace,
        ZksNamespace,
    },
    pubsub::{EthSubscribe, EthSubscriptionIdProvider, PubSubEvent},
    state::{Filters, InternalApiConfig, RpcState, SealedMiniblockNumber},
};
use crate::{
    api_server::{
        execution_sandbox::{BlockStartInfo, VmConcurrencyBarrier},
        tree::TreeApiClient,
        tx_sender::TxSender,
    },
    sync_layer::SyncState,
    utils::wait_for_l1_batch,
};

pub mod backend_jsonrpsee;
pub(super) mod metrics;
pub mod namespaces;
mod pubsub;
pub mod state;
#[cfg(test)]
pub(crate) mod tests;

/// Timeout for graceful shutdown logic within API servers.
const GRACEFUL_SHUTDOWN_TIMEOUT: Duration = Duration::from_secs(5);

/// Represents all kinds of `Filter`.
#[derive(Debug, Clone)]
pub(crate) enum TypedFilter {
    // Events from some block with additional filters
    Events(Filter, MiniblockNumber),
    // Blocks from some block
    Blocks(MiniblockNumber),
    // Pending transactions from some timestamp
    PendingTransactions(NaiveDateTime),
}

#[derive(Debug, Clone, Copy)]
enum ApiTransport {
    WebSocket(SocketAddr),
    Http(SocketAddr),
}

#[derive(Debug, Deserialize, Clone, PartialEq)]
#[serde(rename_all = "lowercase")]
pub enum Namespace {
    Eth,
    Net,
    Web3,
    Debug,
    Zks,
    En,
    Pubsub,
    Snapshots,
}

impl Namespace {
    pub const DEFAULT: &'static [Self] = &[
        Self::Eth,
        Self::Net,
        Self::Web3,
        Self::Zks,
        Self::En,
        Self::Pubsub,
    ];
}

/// Handles to the initialized API server.
#[derive(Debug)]
pub struct ApiServerHandles {
    pub tasks: Vec<JoinHandle<anyhow::Result<()>>>,
    pub health_check: ReactiveHealthCheck,
    #[allow(unused)] // only used in tests
    pub(crate) local_addr: future::TryMaybeDone<oneshot::Receiver<SocketAddr>>,
}

/// Optional part of the API server parameters.
#[derive(Debug, Default)]
struct OptionalApiParams {
    vm_barrier: Option<VmConcurrencyBarrier>,
    sync_state: Option<SyncState>,
    filters_limit: Option<usize>,
    subscriptions_limit: Option<usize>,
    batch_request_size_limit: Option<usize>,
    response_body_size_limit: Option<usize>,
    websocket_requests_per_minute_limit: Option<NonZeroU32>,
    tree_api: Option<Arc<dyn TreeApiClient>>,
    ask_sync_state_from: Option<Arc<Web3<Http>>>,
    pub_sub_events_sender: Option<mpsc::UnboundedSender<PubSubEvent>>,
}

/// Structure capable of spawning a configured Web3 API server along with all the required
/// maintenance tasks.
#[derive(Debug)]
pub struct ApiServer {
    pool: ConnectionPool<Core>,
    updaters_pool: ConnectionPool<Core>,
    health_updater: Arc<HealthUpdater>,
    config: InternalApiConfig,
    transport: ApiTransport,
    tx_sender: TxSender,
    polling_interval: Duration,
    namespaces: Vec<Namespace>,
    method_tracer: Arc<MethodTracer>,
    optional: OptionalApiParams,
}

#[derive(Debug)]
pub struct ApiBuilder {
    pool: ConnectionPool<Core>,
    updaters_pool: ConnectionPool<Core>,
    config: InternalApiConfig,
    polling_interval: Duration,
    // Mandatory params that must be set using builder methods.
    transport: Option<ApiTransport>,
    tx_sender: Option<TxSender>,
    // Optional params that may or may not be set using builder methods. We treat `namespaces`
    // specially because we want to output a warning if they are not set.
    namespaces: Option<Vec<Namespace>>,
    method_tracer: Arc<MethodTracer>,
    optional: OptionalApiParams,
}

impl ApiBuilder {
    const DEFAULT_POLLING_INTERVAL: Duration = Duration::from_millis(200);

    pub fn jsonrpsee_backend(config: InternalApiConfig, pool: ConnectionPool<Core>) -> Self {
        Self {
            updaters_pool: pool.clone(),
            pool,
            config,
            polling_interval: Self::DEFAULT_POLLING_INTERVAL,
            transport: None,
            tx_sender: None,
            namespaces: None,
            method_tracer: Arc::new(MethodTracer::default()),
            optional: OptionalApiParams::default(),
        }
    }

    pub fn ws(mut self, port: u16) -> Self {
        self.transport = Some(ApiTransport::WebSocket(([0, 0, 0, 0], port).into()));
        self
    }

    pub fn http(mut self, port: u16) -> Self {
        self.transport = Some(ApiTransport::Http(([0, 0, 0, 0], port).into()));
        self
    }

    /// Configures a dedicated DB pool to be used for updating different information,
    /// such as last mined block number or account nonces. This pool is used to execute
    /// in a background task. If not called, the main pool will be used. If the API server is under high load,
    /// it may make sense to supply a single-connection pool to reduce pool contention with the API methods.
    pub fn with_updaters_pool(mut self, pool: ConnectionPool<Core>) -> Self {
        self.updaters_pool = pool;
        self
    }

    pub fn with_tx_sender(mut self, tx_sender: TxSender) -> Self {
        self.tx_sender = Some(tx_sender);
        self
    }

    pub fn with_vm_barrier(mut self, vm_barrier: VmConcurrencyBarrier) -> Self {
        self.optional.vm_barrier = Some(vm_barrier);
        self
    }

    pub fn with_filter_limit(mut self, filters_limit: usize) -> Self {
        self.optional.filters_limit = Some(filters_limit);
        self
    }

    pub fn with_subscriptions_limit(mut self, subscriptions_limit: usize) -> Self {
        self.optional.subscriptions_limit = Some(subscriptions_limit);
        self
    }

    pub fn with_batch_request_size_limit(mut self, batch_request_size_limit: usize) -> Self {
        self.optional.batch_request_size_limit = Some(batch_request_size_limit);
        self
    }

    pub fn with_response_body_size_limit(mut self, response_body_size_limit: usize) -> Self {
        self.optional.response_body_size_limit = Some(response_body_size_limit);
        self
    }

    pub fn with_websocket_requests_per_minute_limit(
        mut self,
        websocket_requests_per_minute_limit: NonZeroU32,
    ) -> Self {
        self.optional.websocket_requests_per_minute_limit =
            Some(websocket_requests_per_minute_limit);
        self
    }

    pub fn with_sync_state(mut self, sync_state: SyncState) -> Self {
        self.optional.sync_state = Some(sync_state);
        self
    }

    pub fn with_polling_interval(mut self, polling_interval: Duration) -> Self {
        self.polling_interval = polling_interval;
        self
    }

    pub fn enable_api_namespaces(mut self, namespaces: Vec<Namespace>) -> Self {
        self.namespaces = Some(namespaces);
        self
    }

    pub fn with_tree_api(mut self, tree_api: Arc<dyn TreeApiClient>) -> Self {
        tracing::info!("Using tree API client: {tree_api:?}");
        self.optional.tree_api = Some(tree_api);
        self
    }

    pub fn with_ask_sync_state(mut self, ask_sync_state_from: Arc<Web3<Http>>) -> Self {
        self.optional.ask_sync_state_from = Some(ask_sync_state_from);
        self
    }

    #[cfg(test)]
    fn with_pub_sub_events(mut self, sender: mpsc::UnboundedSender<PubSubEvent>) -> Self {
        self.optional.pub_sub_events_sender = Some(sender);
        self
    }

    #[cfg(test)]
    fn with_method_tracer(mut self, method_tracer: Arc<MethodTracer>) -> Self {
        self.method_tracer = method_tracer;
        self
    }
}

impl ApiBuilder {
    pub fn build(self) -> anyhow::Result<ApiServer> {
        let transport = self.transport.context("API transport not set")?;
        let health_check_name = match &transport {
            ApiTransport::Http(_) => "http_api",
            ApiTransport::WebSocket(_) => "ws_api",
        };
        let (_, health_updater) = ReactiveHealthCheck::new(health_check_name);

        Ok(ApiServer {
            pool: self.pool,
            health_updater: Arc::new(health_updater),
            updaters_pool: self.updaters_pool,
            config: self.config,
            transport,
            tx_sender: self.tx_sender.context("Transaction sender not set")?,
            polling_interval: self.polling_interval,
            namespaces: self.namespaces.unwrap_or_else(|| {
                tracing::warn!(
                    "debug_ and snapshots_ API namespace will be disabled by default in ApiBuilder"
                );
                Namespace::DEFAULT.to_vec()
            }),
            method_tracer: self.method_tracer,
            optional: self.optional,
        })
    }
}

impl ApiServer {
    pub fn health_check(&self) -> ReactiveHealthCheck {
        self.health_updater.subscribe()
    }

    async fn build_rpc_state(
        self,
        last_sealed_miniblock: SealedMiniblockNumber,
        mempool_cache: MempoolCache,
    ) -> anyhow::Result<RpcState> {
        let mut storage = self.updaters_pool.connection_tagged("api").await?;
        let start_info = BlockStartInfo::new(&mut storage).await?;
        drop(storage);

        let installed_filters = if self.config.filters_disabled {
            None
        } else {
            Some(Arc::new(Mutex::new(Filters::new(
                self.optional.filters_limit,
            ))))
        };

        Ok(RpcState {
            current_method: self.method_tracer,
            installed_filters,
            connection_pool: self.pool,
            tx_sender: self.tx_sender,
            sync_state: self.optional.sync_state,
            ask_sync_state_from: self.optional.ask_sync_state_from,
            api_config: self.config,
            start_info,
            mempool_cache,
            last_sealed_miniblock,
            tree_api: self.optional.tree_api,
        })
    }

    async fn build_rpc_module(
        self,
        pub_sub: Option<EthSubscribe>,
        last_sealed_miniblock: SealedMiniblockNumber,
        mempool_cache: MempoolCache,
    ) -> anyhow::Result<RpcModule<()>> {
        let namespaces = self.namespaces.clone();
        let zksync_network_id = self.config.l2_chain_id;
        let rpc_state = self
            .build_rpc_state(last_sealed_miniblock, mempool_cache)
            .await?;

        // Collect all the methods into a single RPC module.
        let mut rpc = RpcModule::new(());
        if let Some(pub_sub) = pub_sub {
            rpc.merge(pub_sub.into_rpc())
                .expect("Can't merge eth pubsub namespace");
        }

        if namespaces.contains(&Namespace::Eth) {
            rpc.merge(EthNamespace::new(rpc_state.clone()).into_rpc())
                .expect("Can't merge eth namespace");
        }
        if namespaces.contains(&Namespace::Net) {
            rpc.merge(NetNamespace::new(zksync_network_id).into_rpc())
                .expect("Can't merge net namespace");
        }
        if namespaces.contains(&Namespace::Web3) {
            rpc.merge(Web3Namespace.into_rpc())
                .expect("Can't merge web3 namespace");
        }
        if namespaces.contains(&Namespace::Zks) {
            rpc.merge(ZksNamespace::new(rpc_state.clone()).into_rpc())
                .expect("Can't merge zks namespace");
        }
        if namespaces.contains(&Namespace::En) {
            rpc.merge(EnNamespace::new(rpc_state.clone()).into_rpc())
                .expect("Can't merge en namespace");
        }
        if namespaces.contains(&Namespace::Debug) {
            rpc.merge(DebugNamespace::new(rpc_state.clone()).await.into_rpc())
                .expect("Can't merge debug namespace");
        }
        if namespaces.contains(&Namespace::Snapshots) {
            rpc.merge(SnapshotsNamespace::new(rpc_state).into_rpc())
                .expect("Can't merge snapshots namespace");
        }
        Ok(rpc)
    }

    pub async fn run(
        self,
        stop_receiver: watch::Receiver<bool>,
    ) -> anyhow::Result<ApiServerHandles> {
        if self.config.filters_disabled {
            if self.optional.filters_limit.is_some() {
                tracing::warn!(
                    "Filters limit is not supported when filters are disabled, ignoring"
                );
            }
        } else if self.optional.filters_limit.is_none() {
            tracing::warn!("Filters limit is not set - unlimited filters are allowed");
        }

        if self.namespaces.contains(&Namespace::Pubsub)
            && matches!(&self.transport, ApiTransport::Http(_))
        {
            tracing::debug!("pubsub API is not supported for HTTP transport, ignoring");
        }

        match (&self.transport, self.optional.subscriptions_limit) {
            (ApiTransport::WebSocket(_), None) => {
                tracing::warn!(
                    "`subscriptions_limit` is not set - unlimited subscriptions are allowed"
                );
            }
            (ApiTransport::Http(_), Some(_)) => {
                tracing::warn!(
                    "`subscriptions_limit` is ignored for HTTP transport, use WebSocket instead"
                );
            }
            _ => {}
        }

        self.build_jsonrpsee(stop_receiver).await
    }

    async fn wait_for_vm(vm_barrier: VmConcurrencyBarrier, transport: &str) {
        let wait_for_vm =
            tokio::time::timeout(GRACEFUL_SHUTDOWN_TIMEOUT, vm_barrier.wait_until_stopped());
        if wait_for_vm.await.is_err() {
            tracing::warn!(
                "VM execution on {transport} JSON-RPC server didn't stop after {GRACEFUL_SHUTDOWN_TIMEOUT:?}; \
                 forcing shutdown anyway"
            );
        } else {
            tracing::info!("VM execution on {transport} JSON-RPC server stopped");
        }
    }

    async fn build_jsonrpsee(
        self,
        stop_receiver: watch::Receiver<bool>,
    ) -> anyhow::Result<ApiServerHandles> {
        // Chosen to be significantly smaller than the interval between miniblocks, but larger than
        // the latency of getting the latest sealed miniblock number from Postgres. If the API server
        // processes enough requests, information about the latest sealed miniblock will be updated
        // by reporting block difference metrics, so the actual update lag would be much smaller than this value.
        const SEALED_MINIBLOCK_UPDATE_INTERVAL: Duration = Duration::from_millis(25);

        let transport = self.transport;

        let (last_sealed_miniblock, sealed_miniblock_update_task) = SealedMiniblockNumber::new(
            self.updaters_pool.clone(),
            SEALED_MINIBLOCK_UPDATE_INTERVAL,
            stop_receiver.clone(),
        );

        let mut tasks = vec![tokio::spawn(sealed_miniblock_update_task)];

        let (mempool_cache, mempool_cache_update_task) = MempoolCache::new(
            self.updaters_pool.clone(),
            self.config.mempool_cache_update_interval,
            self.config.mempool_cache_size,
            stop_receiver.clone(),
        );

        tasks.push(tokio::spawn(mempool_cache_update_task));

        let pub_sub = if matches!(transport, ApiTransport::WebSocket(_))
            && self.namespaces.contains(&Namespace::Pubsub)
        {
            let mut pub_sub = EthSubscribe::new();
            if let Some(sender) = &self.optional.pub_sub_events_sender {
                pub_sub.set_events_sender(sender.clone());
            }

            tasks.extend(pub_sub.spawn_notifiers(
                self.pool.clone(),
                self.polling_interval,
                stop_receiver.clone(),
            ));
            Some(pub_sub)
        } else {
            None
        };

        // TODO (QIT-26): We still expose `health_check` in `ApiServerHandles` for the old code. After we switch to the
        // framework it'll no longer be needed.
        let health_check = self.health_updater.subscribe();
        let (local_addr_sender, local_addr) = oneshot::channel();
        let server_task = tokio::spawn(self.run_jsonrpsee_server(
            stop_receiver,
            pub_sub,
            mempool_cache,
            last_sealed_miniblock,
            local_addr_sender,
        ));

        tasks.push(server_task);
        Ok(ApiServerHandles {
            health_check,
            tasks,
            local_addr: future::try_maybe_done(local_addr),
        })
    }

    async fn run_jsonrpsee_server(
        self,
        mut stop_receiver: watch::Receiver<bool>,
        pub_sub: Option<EthSubscribe>,
        mempool_cache: MempoolCache,
        last_sealed_miniblock: SealedMiniblockNumber,
        local_addr_sender: oneshot::Sender<SocketAddr>,
    ) -> anyhow::Result<()> {
        let transport = self.transport;
        let (transport_str, is_http, addr) = match transport {
            ApiTransport::Http(addr) => ("HTTP", true, addr),
            ApiTransport::WebSocket(addr) => ("WS", false, addr),
        };
        let transport_label = (&transport).into();

        tracing::info!(
            "Waiting for at least one L1 batch in Postgres to start {transport_str} API server"
        );
        // Starting the server before L1 batches are present in Postgres can lead to some invariants the server logic
        // implicitly assumes not being upheld. The only case when we'll actually wait here is immediately after snapshot recovery.
        let earliest_l1_batch_number =
            wait_for_l1_batch(&self.pool, self.polling_interval, &mut stop_receiver)
                .await
                .context("error while waiting for L1 batch in Postgres")?;

        if let Some(number) = earliest_l1_batch_number {
            tracing::info!("Successfully waited for at least one L1 batch in Postgres; the earliest one is #{number}");
        } else {
            tracing::info!("Received shutdown signal before {transport_str} API server is started; shutting down");
            return Ok(());
        }

        let batch_request_config = self
            .optional
            .batch_request_size_limit
            .map_or(BatchRequestConfig::Unlimited, |limit| {
                BatchRequestConfig::Limit(limit as u32)
            });
        let response_body_size_limit = self
            .optional
            .response_body_size_limit
            .map_or(u32::MAX, |limit| limit as u32);
        let websocket_requests_per_minute_limit = self.optional.websocket_requests_per_minute_limit;
        let subscriptions_limit = self.optional.subscriptions_limit;
        let vm_barrier = self.optional.vm_barrier.clone();
        let health_updater = self.health_updater.clone();
        let method_tracer = self.method_tracer.clone();

        let rpc = self
            .build_rpc_module(pub_sub, last_sealed_miniblock, mempool_cache)
            .await?;
        let registered_method_names = Arc::new(rpc.method_names().collect::<HashSet<_>>());
        tracing::debug!(
            "Built RPC module for {transport_str} server with {} methods: {registered_method_names:?}",
            registered_method_names.len()
        );

        // Setup CORS.
        let cors = is_http.then(|| {
            CorsLayer::new()
                // Allow `POST` when accessing the resource
                .allow_methods([reqwest::Method::POST])
                // Allow requests from any origin
                .allow_origin(tower_http::cors::Any)
                .allow_headers([reqwest::header::CONTENT_TYPE])
        });
        // Setup metrics for the number of in-flight requests.
        let (in_flight_requests, counter) = InFlightRequestsLayer::pair();
        tokio::spawn(
            counter.run_emitter(Duration::from_millis(100), move |count| {
                API_METRICS.web3_in_flight_requests[&transport_label].observe(count);
                future::ready(())
            }),
        );
        // Assemble server middleware.
        let middleware = tower::ServiceBuilder::new()
            .layer(in_flight_requests)
            .option_layer(cors);

        // Settings shared by HTTP and WS servers.
        let max_connections = !is_http
            .then_some(subscriptions_limit)
            .flatten()
            .unwrap_or(5_000);

        #[allow(clippy::let_and_return)] // simplifies conditional compilation
        let rpc_middleware = RpcServiceBuilder::new()
            .layer_fn(move |svc| {
                MetadataMiddleware::new(svc, registered_method_names.clone(), method_tracer.clone())
            })
            .option_layer((!is_http).then(|| {
                tower::layer::layer_fn(move |svc| {
                    LimitMiddleware::new(svc, websocket_requests_per_minute_limit)
                })
            }));

        let server_builder = ServerBuilder::default()
            .max_connections(max_connections as u32)
            .set_http_middleware(middleware)
            .max_response_body_size(response_body_size_limit)
            .set_batch_request_config(batch_request_config)
            .set_rpc_middleware(rpc_middleware);

        let (local_addr, server_handle) = if is_http {
            // HTTP-specific settings
            let server = server_builder
                .http_only()
                .build(addr)
                .await
                .context("Failed building HTTP JSON-RPC server")?;
            (server.local_addr(), server.start(rpc))
        } else {
            // WS-specific settings
            let server = server_builder
                .set_id_provider(EthSubscriptionIdProvider)
                .build(addr)
                .await
                .context("Failed building WS JSON-RPC server")?;
            (server.local_addr(), server.start(rpc))
        };
        let local_addr = local_addr.with_context(|| {
            format!("Failed getting local address for {transport_str} JSON-RPC server")
        })?;
        tracing::info!("Initialized {transport_str} API on {local_addr:?}");
        local_addr_sender.send(local_addr).ok();
        health_updater.update(HealthStatus::Ready.into());

        // We want to be able to immediately stop the server task if the server stops on its own for whatever reason.
        // Hence, we monitor `stop_receiver` on a separate Tokio task.
        let close_handle = server_handle.clone();
        let closing_vm_barrier = vm_barrier.clone();
        // We use `Weak` reference to the health updater in order to not prevent its drop if the server stops on its own.
        // TODO (QIT-26): While `Arc<HealthUpdater>` is stored in `self`, we rely on the fact that `self` is consumed and
        // dropped by `self.build_rpc_module` above, so we should still have just one strong reference.
        let closing_health_updater = Arc::downgrade(&health_updater);
        tokio::spawn(async move {
            if stop_receiver.changed().await.is_err() {
                tracing::warn!(
                    "Stop signal sender for {transport_str} JSON-RPC server was dropped \
                     without sending a signal"
                );
            }
            if let Some(health_updater) = closing_health_updater.upgrade() {
                health_updater.update(HealthStatus::ShuttingDown.into());
            }
            tracing::info!(
                "Stop signal received, {transport_str} JSON-RPC server is shutting down"
            );
            if let Some(closing_vm_barrier) = closing_vm_barrier {
                closing_vm_barrier.close();
            }
            close_handle.stop().ok();
        });

        server_handle.stopped().await;
        drop(health_updater);
        tracing::info!("{transport_str} JSON-RPC server stopped");
        if let Some(vm_barrier) = vm_barrier {
            Self::wait_for_vm(vm_barrier, transport_str).await;
        }
        Ok(())
    }
}<|MERGE_RESOLUTION|>--- conflicted
+++ resolved
@@ -11,15 +11,11 @@
 use tower_http::{cors::CorsLayer, metrics::InFlightRequestsLayer};
 use zksync_dal::{ConnectionPool, Core};
 use zksync_health_check::{HealthStatus, HealthUpdater, ReactiveHealthCheck};
-<<<<<<< HEAD
+use zksync_state::MempoolCache;
 use zksync_types::{
     web3::{transports::Http, Web3},
     MiniblockNumber,
 };
-=======
-use zksync_state::MempoolCache;
-use zksync_types::MiniblockNumber;
->>>>>>> 2ba6527b
 use zksync_web3_decl::{
     jsonrpsee::{
         server::{BatchRequestConfig, RpcServiceBuilder, ServerBuilder},
