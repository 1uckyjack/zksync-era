//! This module predicts L1 gas cost for the Commit/PublishProof/Execute operations.

use std::collections::HashMap;

use zksync_types::{
    aggregated_operations::AggregatedActionType,
    block::{BlockGasCount, L1BatchHeader},
    commitment::{L1BatchMetadata, L1BatchWithMetadata},
    tx::tx_execution_info::{DeduplicatedWritesMetrics, ExecutionMetrics},
    ExecuteTransactionCommon, ProtocolVersionId, Transaction, H256,
};

mod constants;

use self::constants::*;

pub fn agg_l1_batch_base_cost(op: AggregatedActionType) -> u32 {
    match op {
        AggregatedActionType::Commit => AGGR_L1_BATCH_COMMIT_BASE_COST,
        AggregatedActionType::PublishProofOnchain => AGGR_L1_BATCH_PROVE_BASE_COST,
        AggregatedActionType::Execute => AGGR_L1_BATCH_EXECUTE_BASE_COST,
    }
}

pub fn l1_batch_base_cost(op: AggregatedActionType) -> u32 {
    match op {
        AggregatedActionType::Commit => L1_BATCH_COMMIT_BASE_COST,
        AggregatedActionType::PublishProofOnchain => L1_BATCH_PROVE_BASE_COST,
        AggregatedActionType::Execute => L1_BATCH_EXECUTE_BASE_COST,
    }
}

fn base_tx_cost(tx: &Transaction, op: AggregatedActionType) -> u32 {
    match op {
        AggregatedActionType::Commit => EXECUTE_COMMIT_COST,
        AggregatedActionType::PublishProofOnchain => 0,
        AggregatedActionType::Execute => match tx.common_data {
            ExecuteTransactionCommon::L1(_) => L1_OPERATION_EXECUTE_COST,
            ExecuteTransactionCommon::L2(_) => EXECUTE_EXECUTE_COST,
            ExecuteTransactionCommon::ProtocolUpgrade(_) => EXECUTE_EXECUTE_COST,
        },
    }
}

fn additional_pubdata_commit_cost(execution_metrics: &ExecutionMetrics) -> u32 {
    (execution_metrics.size() as u32) * GAS_PER_BYTE
}

fn additional_writes_commit_cost(
    writes_metrics: &DeduplicatedWritesMetrics,
    protocol_version: ProtocolVersionId,
) -> u32 {
    (writes_metrics.size(protocol_version) as u32) * GAS_PER_BYTE
}

pub fn new_block_gas_count() -> BlockGasCount {
    BlockGasCount {
        commit: l1_batch_base_cost(AggregatedActionType::Commit),
        prove: l1_batch_base_cost(AggregatedActionType::PublishProofOnchain),
        execute: l1_batch_base_cost(AggregatedActionType::Execute),
    }
}

pub fn gas_count_from_tx_and_metrics(
    tx: &Transaction,
    execution_metrics: &ExecutionMetrics,
) -> BlockGasCount {
    let commit = base_tx_cost(tx, AggregatedActionType::Commit)
        + additional_pubdata_commit_cost(execution_metrics);
    BlockGasCount {
        commit,
        prove: base_tx_cost(tx, AggregatedActionType::PublishProofOnchain),
        execute: base_tx_cost(tx, AggregatedActionType::Execute),
    }
}

pub fn gas_count_from_metrics(execution_metrics: &ExecutionMetrics) -> BlockGasCount {
    BlockGasCount {
        commit: additional_pubdata_commit_cost(execution_metrics),
        prove: 0,
        execute: 0,
    }
}

pub fn gas_count_from_writes(
    writes_metrics: &DeduplicatedWritesMetrics,
    protocol_version: ProtocolVersionId,
) -> BlockGasCount {
    BlockGasCount {
        commit: additional_writes_commit_cost(writes_metrics, protocol_version),
        prove: 0,
        execute: 0,
    }
}

pub(crate) fn commit_gas_count_for_l1_batch(
    header: &L1BatchHeader,
    unsorted_factory_deps: &HashMap<H256, Vec<u8>>,
    metadata: &L1BatchMetadata,
) -> u32 {
    let base_cost = l1_batch_base_cost(AggregatedActionType::Commit);
    let total_messages_len: u32 = header
        .l2_to_l1_messages
        .iter()
        .map(|message| message.len() as u32)
        .sum();
    let sorted_factory_deps =
        L1BatchWithMetadata::factory_deps_in_appearance_order(header, unsorted_factory_deps);
    let total_factory_deps_len: u32 = sorted_factory_deps
        .map(|factory_dep| factory_dep.len() as u32)
        .sum();
<<<<<<< HEAD
    let additional_calldata_bytes = metadata.state_diffs_compressed.len() as u32
=======

    // Boojum upgrade changes how storage writes are communicated/compressed.
    let state_diff_size = if header.protocol_version.unwrap().is_pre_boojum() {
        metadata.initial_writes_compressed.len() as u32
            + metadata.repeated_writes_compressed.len() as u32
    } else {
        metadata.state_diffs_compressed.len() as u32
    };

    let additional_calldata_bytes = state_diff_size
        + metadata.repeated_writes_compressed.len() as u32
>>>>>>> e61d9e5f
        + metadata.l2_l1_messages_compressed.len() as u32
        + total_messages_len
        + total_factory_deps_len;
    let additional_cost = additional_calldata_bytes * GAS_PER_BYTE;
    base_cost + additional_cost
}<|MERGE_RESOLUTION|>--- conflicted
+++ resolved
@@ -109,9 +109,6 @@
     let total_factory_deps_len: u32 = sorted_factory_deps
         .map(|factory_dep| factory_dep.len() as u32)
         .sum();
-<<<<<<< HEAD
-    let additional_calldata_bytes = metadata.state_diffs_compressed.len() as u32
-=======
 
     // Boojum upgrade changes how storage writes are communicated/compressed.
     let state_diff_size = if header.protocol_version.unwrap().is_pre_boojum() {
@@ -123,7 +120,6 @@
 
     let additional_calldata_bytes = state_diff_size
         + metadata.repeated_writes_compressed.len() as u32
->>>>>>> e61d9e5f
         + metadata.l2_l1_messages_compressed.len() as u32
         + total_messages_len
         + total_factory_deps_len;
