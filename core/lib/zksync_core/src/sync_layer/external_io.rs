--- conflicted
+++ resolved
@@ -1,9 +1,6 @@
 use async_trait::async_trait;
-<<<<<<< HEAD
+use futures::future;
 use zksync_server_dal::ServerStorageProcessor;
-=======
-use futures::future;
->>>>>>> c5943230
 
 use std::{
     collections::HashMap,
@@ -114,80 +111,12 @@
         }
     }
 
-<<<<<<< HEAD
-    pub async fn recalculate_miniblock_hashes(&self) {
-        let mut storage = self
-            .pool
-            .access_storage_tagged::<ServerStorageProcessor>("sync_layer")
-            .await
-            .unwrap();
-        let last_blocks: Vec<_> = storage
-            .blocks_dal()
-            .get_last_miniblocks_for_version(5, ProtocolVersionId::Version12)
-            .await
-            .unwrap();
-
-        // All last miniblocks are good that means we have already applied this migrations
-        if last_blocks
-            .into_iter()
-            .all(|(number, hash)| legacy_miniblock_hash(number) == hash)
-        {
-            return;
-        }
-
-        // August 29 2023
-        let timestamp = 1693267200;
-        let mut miniblock_and_hashes = storage
-            .blocks_dal()
-            .get_miniblock_hashes_from_date(timestamp, 1000, ProtocolVersionId::Version12)
-            .await
-            .unwrap();
-
-        let mut updated_hashes = vec![];
-
-        let mut last_miniblock_number = 0;
-        while !miniblock_and_hashes.is_empty() {
-            for (number, hash) in miniblock_and_hashes {
-                if hash != legacy_miniblock_hash(number) {
-                    updated_hashes.push((number, legacy_miniblock_hash(number)))
-                }
-                last_miniblock_number = number.0;
-            }
-            if !updated_hashes.is_empty() {
-                storage
-                    .blocks_dal()
-                    .update_hashes(&updated_hashes)
-                    .await
-                    .unwrap();
-                updated_hashes = vec![];
-            }
-
-            miniblock_and_hashes = storage
-                .blocks_dal()
-                .get_miniblocks_since_block(
-                    last_miniblock_number as i64 + 1,
-                    1000,
-                    ProtocolVersionId::Version12,
-                )
-                .await
-                .unwrap();
-            tracing::info!("Last updated miniblock {}", last_miniblock_number);
-        }
-
-        tracing::info!("Finish the hash recalculation")
-    }
-
     async fn load_previous_l1_batch_hash(&self) -> U256 {
         let mut storage = self
             .pool
             .access_storage_tagged::<ServerStorageProcessor>("sync_layer")
             .await
             .unwrap();
-
-=======
-    async fn load_previous_l1_batch_hash(&self) -> U256 {
-        let mut storage = self.pool.access_storage_tagged("sync_layer").await.unwrap();
->>>>>>> c5943230
         let wait_latency = KEEPER_METRICS.wait_for_prev_hash_time.start();
         let (hash, _) =
             extractors::wait_for_prev_l1_batch_params(&mut storage, self.current_l1_batch_number)
@@ -618,16 +547,13 @@
             );
         };
 
-<<<<<<< HEAD
         let mut storage = self
             .pool
             .access_storage_tagged::<ServerStorageProcessor>("sync_layer")
             .await
             .unwrap();
-=======
-        let mut storage = self.pool.access_storage_tagged("sync_layer").await.unwrap();
         let mut transaction = storage.start_transaction().await.unwrap();
->>>>>>> c5943230
+
         updates_manager
             .seal_l1_batch(
                 &mut transaction,
