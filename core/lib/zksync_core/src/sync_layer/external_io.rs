use std::{collections::HashMap, time::Duration};

use anyhow::Context as _;
use async_trait::async_trait;
<<<<<<< HEAD
use vm_utils::storage::L1BatchParamsProvider;
use zksync_contracts::{BaseSystemContracts, BaseSystemContractsHashes, SystemContractCode};
use zksync_dal::ConnectionPool;
use zksync_types::{
    protocol_version::ProtocolUpgradeTx, Address, L1BatchNumber, L2ChainId, MiniblockNumber,
=======
use multivm::interface::{FinishedL1Batch, L1BatchEnv, SystemEnv};
use vm_utils::storage::{l1_batch_params, L1BatchParamsProvider};
use zksync_contracts::{BaseSystemContracts, SystemContractCode};
use zksync_dal::{ConnectionPool, Core, CoreDal};
use zksync_types::{
    ethabi::Address, fee_model::BatchFeeInput, protocol_upgrade::ProtocolUpgradeTx,
    witness_block_state::WitnessBlockState, L1BatchNumber, L2ChainId, MiniblockNumber,
>>>>>>> 1245005e
    ProtocolVersionId, Transaction, H256,
};
use zksync_utils::bytes_to_be_words;

use super::{
    client::MainNodeClient,
    sync_action::{ActionQueue, SyncAction},
};
use crate::state_keeper::{
    io::{
        common::{load_pending_batch, poll_iters, IoCursor},
        fee_address_migration, L1BatchParams, MiniblockParams, PendingBatchData, StateKeeperIO,
    },
    metrics::KEEPER_METRICS,
    seal_criteria::IoSealCriteria,
    updates::UpdatesManager,
};

/// The interval between the action queue polling attempts for the new actions.
const POLL_INTERVAL: Duration = Duration::from_millis(100);

/// ExternalIO is the IO abstraction for the state keeper that is used in the external node.
/// It receives a sequence of actions from the fetcher via the action queue and propagates it
/// into the state keeper.
///
/// It is also responsible for the persisting of data, and this slice of logic is pretty close
/// to the one in the mempool IO (which is used in the main node).
#[derive(Debug)]
pub struct ExternalIO {
<<<<<<< HEAD
    pool: ConnectionPool,
=======
    miniblock_sealer_handle: MiniblockSealerHandle,
    pool: ConnectionPool<Core>,

    current_l1_batch_number: L1BatchNumber,
    current_miniblock_number: MiniblockNumber,
    prev_miniblock_hash: H256,
>>>>>>> 1245005e
    l1_batch_params_provider: L1BatchParamsProvider,
    actions: ActionQueue,
    main_node_client: Box<dyn MainNodeClient>,
    chain_id: L2ChainId,
}

impl ExternalIO {
    pub async fn new(
<<<<<<< HEAD
        pool: ConnectionPool,
=======
        miniblock_sealer_handle: MiniblockSealerHandle,
        pool: ConnectionPool<Core>,
>>>>>>> 1245005e
        actions: ActionQueue,
        main_node_client: Box<dyn MainNodeClient>,
        chain_id: L2ChainId,
    ) -> anyhow::Result<Self> {
<<<<<<< HEAD
        let mut storage = pool.access_storage_tagged("sync_layer").await?;
=======
        let mut storage = pool.connection_tagged("sync_layer").await?;
        let cursor = IoCursor::new(&mut storage)
            .await
            .context("failed initializing I/O cursor")?;
>>>>>>> 1245005e
        let l1_batch_params_provider = L1BatchParamsProvider::new(&mut storage)
            .await
            .context("failed initializing L1 batch params provider")?;
        // We must run the migration for pending miniblocks synchronously, since we use `fee_account_address`
        // from a pending miniblock in `load_pending_batch()` implementation.
        fee_address_migration::migrate_pending_miniblocks(&mut storage).await?;
        drop(storage);

        Ok(Self {
            pool,
            l1_batch_params_provider,
            actions,
            main_node_client,
            chain_id,
        })
    }

<<<<<<< HEAD
    async fn get_base_system_contract(
        &self,
        hash: H256,
        current_miniblock_number: MiniblockNumber,
    ) -> anyhow::Result<SystemContractCode> {
=======
    fn update_miniblock_fields(&mut self, miniblock: &MiniblockUpdates) {
        assert_eq!(
            miniblock.number, self.current_miniblock_number.0,
            "Attempted to seal a miniblock with unexpected number"
        );
        // Mimic the metric emitted by the main node to reuse existing Grafana charts.
        APP_METRICS.block_number[&BlockStage::Sealed].set(self.current_l1_batch_number.0.into());
        self.sync_state
            .set_local_block(self.current_miniblock_number);
        self.current_miniblock_number += 1;
        self.prev_miniblock_hash = miniblock.get_miniblock_hash();
    }

    async fn wait_for_previous_l1_batch_hash(&self) -> anyhow::Result<H256> {
        tracing::info!(
            "Getting previous L1 batch hash for L1 batch #{}",
            self.current_l1_batch_number
        );
        let mut storage = self.pool.connection_tagged("sync_layer").await?;
        let wait_latency = KEEPER_METRICS.wait_for_prev_hash_time.start();
        let prev_l1_batch_number = self.current_l1_batch_number - 1;
        let (hash, _) = self
            .l1_batch_params_provider
            .wait_for_l1_batch_params(&mut storage, prev_l1_batch_number)
            .await
            .with_context(|| {
                format!("error waiting for params for L1 batch #{prev_l1_batch_number}")
            })?;
        wait_latency.observe();
        Ok(hash)
    }

    async fn load_base_system_contracts_by_version_id(
        &self,
        id: ProtocolVersionId,
    ) -> anyhow::Result<BaseSystemContracts> {
        let base_system_contracts = self
            .pool
            .connection_tagged("sync_layer")
            .await?
            .protocol_versions_dal()
            .load_base_system_contracts_by_version_id(id as u16)
            .await
            .context("failed loading base system contracts")?;

        Ok(match base_system_contracts {
            Some(version) => version,
            None => {
                tracing::info!("Fetching protocol version {id:?} from the main node");

                let protocol_version = self
                    .main_node_client
                    .fetch_protocol_version(id)
                    .await
                    .context("failed to fetch protocol version from the main node")?
                    .context("protocol version is missing on the main node")?;
                self.pool
                    .connection_tagged("sync_layer")
                    .await?
                    .protocol_versions_dal()
                    .save_protocol_version(
                        protocol_version
                            .version_id
                            .try_into()
                            .context("cannot convert protocol version")?,
                        protocol_version.timestamp,
                        protocol_version.verification_keys_hashes,
                        protocol_version.base_system_contracts,
                        protocol_version.l2_system_upgrade_tx_hash,
                    )
                    .await;

                let bootloader = self
                    .get_base_system_contract(protocol_version.base_system_contracts.bootloader)
                    .await
                    .with_context(|| {
                        format!("cannot fetch bootloader code for {protocol_version:?}")
                    })?;
                let default_aa = self
                    .get_base_system_contract(protocol_version.base_system_contracts.default_aa)
                    .await
                    .with_context(|| {
                        format!("cannot fetch default AA code for {protocol_version:?}")
                    })?;
                BaseSystemContracts {
                    bootloader,
                    default_aa,
                }
            }
        })
    }

    async fn get_base_system_contract(&self, hash: H256) -> anyhow::Result<SystemContractCode> {
>>>>>>> 1245005e
        let bytecode = self
            .pool
            .connection_tagged("sync_layer")
            .await?
            .factory_deps_dal()
            .get_factory_dep(hash)
            .await
            .with_context(|| format!("failed getting bytecode for hash {hash:?}"))?;

        Ok(match bytecode {
            Some(bytecode) => SystemContractCode {
                code: bytes_to_be_words(bytecode),
                hash,
            },
            None => {
                tracing::info!(
                    "Fetching base system contract bytecode with hash {hash:?} from the main node"
                );

                let contract_bytecode = self
                    .main_node_client
                    .fetch_system_contract_by_hash(hash)
                    .await
                    .context("failed to fetch base system contract bytecode from the main node")?
                    .context("base system contract is missing on the main node")?;
                self.pool
                    .connection_tagged("sync_layer")
                    .await?
                    .factory_deps_dal()
                    .insert_factory_deps(
                        current_miniblock_number,
                        &HashMap::from([(hash, contract_bytecode.clone())]),
                    )
                    .await
                    .context("failed persisting system contract")?;
                SystemContractCode {
                    code: bytes_to_be_words(contract_bytecode),
                    hash,
                }
            }
        })
    }
}

impl IoSealCriteria for ExternalIO {
    fn should_seal_l1_batch_unconditionally(&mut self, _manager: &UpdatesManager) -> bool {
        if !matches!(self.actions.peek_action(), Some(SyncAction::SealBatch)) {
            return false;
        }
        self.actions.pop_action();
        true
    }

    fn should_seal_miniblock(&mut self, _manager: &UpdatesManager) -> bool {
        if !matches!(self.actions.peek_action(), Some(SyncAction::SealMiniblock)) {
            return false;
        }
        self.actions.pop_action();
        true
    }
}

#[async_trait]
impl StateKeeperIO for ExternalIO {
    fn chain_id(&self) -> L2ChainId {
        self.chain_id
    }

<<<<<<< HEAD
    async fn initialize(&mut self) -> anyhow::Result<(IoCursor, Option<PendingBatchData>)> {
        let mut storage = self.pool.access_storage_tagged("sync_layer").await?;
        let cursor = IoCursor::new(&mut storage).await?;
        tracing::info!(
            "Initialized the ExternalIO: current L1 batch number {}, current miniblock number {}",
            cursor.l1_batch,
            cursor.next_miniblock,
        );
=======
    fn current_miniblock_number(&self) -> MiniblockNumber {
        self.current_miniblock_number
    }

    async fn load_pending_batch(&mut self) -> anyhow::Result<Option<PendingBatchData>> {
        let mut storage = self.pool.connection_tagged("sync_layer").await?;
>>>>>>> 1245005e

        let pending_miniblock_header = self
            .l1_batch_params_provider
            .load_first_miniblock_in_batch(&mut storage, cursor.l1_batch)
            .await
            .with_context(|| {
                format!(
                    "failed loading first miniblock for L1 batch #{}",
                    cursor.l1_batch
                )
            })?;
        let Some(mut pending_miniblock_header) = pending_miniblock_header else {
            return Ok((cursor, None));
        };

        if !pending_miniblock_header.has_protocol_version() {
            let pending_miniblock_number = pending_miniblock_header.number();
            // Fetch protocol version ID for pending miniblocks to know which VM to use to re-execute them.
            let sync_block = self
                .main_node_client
                .fetch_l2_block(pending_miniblock_number, false)
                .await
                .context("failed to fetch block from the main node")?
                .with_context(|| {
                    format!("pending miniblock #{pending_miniblock_number} is missing on main node")
                })?;
            // Loading base system contracts will insert protocol version in the database if it's not present there.
            let protocol_version = sync_block.protocol_version;
            drop(storage);
            self.load_base_system_contracts(protocol_version, &cursor)
                .await
                .with_context(|| {
                    format!("cannot load base system contracts for {protocol_version:?}")
                })?;
            storage = self.pool.access_storage_tagged("sync_layer").await?;
            storage
                .blocks_dal()
                .set_protocol_version_for_pending_miniblocks(protocol_version)
                .await
                .context("failed setting protocol version for pending miniblocks")?;
            pending_miniblock_header.set_protocol_version(protocol_version);
        }

        let (system_env, l1_batch_env) = self
            .l1_batch_params_provider
            .load_l1_batch_params(
                &mut storage,
                &pending_miniblock_header,
                super::VALIDATION_COMPUTATIONAL_GAS_LIMIT,
                self.chain_id,
            )
            .await
            .with_context(|| {
                format!(
                    "failed loading parameters for pending L1 batch #{}",
                    cursor.l1_batch
                )
            })?;
        let data = load_pending_batch(&mut storage, system_env, l1_batch_env)
            .await
            .with_context(|| {
                format!(
                    "failed loading data for re-execution for pending L1 batch #{}",
                    cursor.l1_batch
                )
            })?;
        Ok((cursor, Some(data)))
    }

    async fn wait_for_new_batch_params(
        &mut self,
        cursor: &IoCursor,
        max_wait: Duration,
    ) -> anyhow::Result<Option<L1BatchParams>> {
        tracing::debug!("Waiting for the new batch params");
        for _ in 0..poll_iters(POLL_INTERVAL, max_wait) {
            match self.actions.pop_action() {
                Some(SyncAction::OpenBatch {
                    params,
                    number,
                    first_miniblock_number,
                }) => {
                    anyhow::ensure!(
                        number == cursor.l1_batch,
                        "Batch number mismatch: expected {}, got {number}",
                        cursor.l1_batch
                    );
                    anyhow::ensure!(
                        first_miniblock_number == cursor.next_miniblock,
                        "Miniblock number mismatch: expected {}, got {first_miniblock_number}",
                        cursor.next_miniblock
                    );
                    return Ok(Some(params));
                }
                Some(other) => {
                    anyhow::bail!("unexpected action in the action queue: {other:?}");
                }
                None => {
                    tokio::time::sleep(POLL_INTERVAL).await;
                }
            }
        }
        Ok(None)
    }

    async fn wait_for_new_miniblock_params(
        &mut self,
        cursor: &IoCursor,
        max_wait: Duration,
    ) -> anyhow::Result<Option<MiniblockParams>> {
        // Wait for the next miniblock to appear in the queue.
        let actions = &mut self.actions;
        for _ in 0..poll_iters(POLL_INTERVAL, max_wait) {
            match actions.pop_action() {
                Some(SyncAction::Miniblock { params, number }) => {
                    anyhow::ensure!(
                        number == cursor.next_miniblock,
                        "Miniblock number mismatch: expected {}, got {number}",
                        cursor.next_miniblock
                    );
                    return Ok(Some(params));
                }
                Some(other) => {
                    anyhow::bail!(
                        "Unexpected action in the queue while waiting for the next miniblock: {other:?}"
                    );
                }
                None => {
                    tokio::time::sleep(POLL_INTERVAL).await;
                }
            }
        }
        Ok(None)
    }

    async fn wait_for_next_tx(
        &mut self,
        max_wait: Duration,
    ) -> anyhow::Result<Option<Transaction>> {
        let actions = &mut self.actions;
        tracing::debug!(
            "Waiting for the new tx, next action is {:?}",
            actions.peek_action()
        );
        for _ in 0..poll_iters(POLL_INTERVAL, max_wait) {
            match actions.peek_action() {
                Some(SyncAction::Tx(_)) => {
                    let SyncAction::Tx(tx) = actions.pop_action().unwrap() else {
                        unreachable!()
                    };
                    return Ok(Some(Transaction::from(*tx)));
                }
                Some(SyncAction::SealMiniblock | SyncAction::SealBatch) => {
                    // No more transactions in the current miniblock; the state keeper should seal it.
                    return Ok(None);
                }
                Some(other) => {
                    anyhow::bail!(
                        "Unexpected action in the queue while waiting for the next transaction: {other:?}"
                    );
                }
                _ => {
                    tokio::time::sleep(POLL_INTERVAL).await;
                }
            }
        }
        Ok(None)
    }

    async fn rollback(&mut self, tx: Transaction) -> anyhow::Result<()> {
        // We are replaying the already sealed batches so no rollbacks are expected to occur.
        anyhow::bail!("Rollback requested. Transaction hash: {:?}", tx.hash());
    }

    async fn reject(&mut self, tx: &Transaction, error: &str) -> anyhow::Result<()> {
        // We are replaying the already executed transactions so no rejections are expected to occur.
        anyhow::bail!(
            "Requested rejection of transaction {:?} because of the following error: {error}. \
             This is not supported on external node",
            tx.hash()
        );
    }

    async fn load_base_system_contracts(
        &mut self,
        protocol_version: ProtocolVersionId,
        cursor: &IoCursor,
    ) -> anyhow::Result<BaseSystemContracts> {
        let base_system_contracts = self
            .pool
            .access_storage_tagged("sync_layer")
            .await?
            .protocol_versions_dal()
            .load_base_system_contracts_by_version_id(protocol_version as u16)
            .await
            .context("failed loading base system contracts")?;

        if let Some(contracts) = base_system_contracts {
            return Ok(contracts);
        }
        tracing::info!("Fetching protocol version {protocol_version:?} from the main node");

<<<<<<< HEAD
        let protocol_version = self
            .main_node_client
            .fetch_protocol_version(protocol_version)
            .await
            .context("failed to fetch protocol version from the main node")?
            .context("protocol version is missing on the main node")?;
        self.pool
            .access_storage_tagged("sync_layer")
            .await?
            .protocol_versions_dal()
            .save_protocol_version(
                protocol_version
                    .version_id
                    .try_into()
                    .context("cannot convert protocol version")?,
                protocol_version.timestamp,
                protocol_version.verification_keys_hashes,
                protocol_version.base_system_contracts,
                // Verifier is not used in the external node, so we can pass zero verifier address
                Address::default(),
                protocol_version.l2_system_upgrade_tx_hash,
=======
        let mut storage = self.pool.connection_tagged("sync_layer").await?;
        let fictive_miniblock = updates_manager
            .seal_l1_batch(
                &mut storage,
                self.current_miniblock_number,
                l1_batch_env,
                finished_batch,
                self.l2_erc20_bridge_addr,
>>>>>>> 1245005e
            )
            .await;

        let BaseSystemContractsHashes {
            bootloader,
            default_aa,
        } = protocol_version.base_system_contracts;
        let bootloader = self
            .get_base_system_contract(bootloader, cursor.next_miniblock)
            .await
            .with_context(|| format!("cannot fetch bootloader code for {protocol_version:?}"))?;
        let default_aa = self
            .get_base_system_contract(default_aa, cursor.next_miniblock)
            .await
            .with_context(|| format!("cannot fetch default AA code for {protocol_version:?}"))?;
        Ok(BaseSystemContracts {
            bootloader,
            default_aa,
        })
    }

<<<<<<< HEAD
    async fn load_batch_version_id(
        &mut self,
        number: L1BatchNumber,
    ) -> anyhow::Result<ProtocolVersionId> {
        let mut storage = self.pool.access_storage_tagged("sync_layer").await?;
=======
    async fn load_previous_batch_version_id(&mut self) -> anyhow::Result<ProtocolVersionId> {
        let mut storage = self.pool.connection_tagged("sync_layer").await?;
        let prev_l1_batch_number = self.current_l1_batch_number - 1;
>>>>>>> 1245005e
        self.l1_batch_params_provider
            .load_l1_batch_protocol_version(&mut storage, number)
            .await
            .with_context(|| format!("failed loading protocol version for L1 batch #{number}"))?
            .with_context(|| format!("L1 batch #{number} misses protocol version"))
    }

    async fn load_upgrade_tx(
        &mut self,
        _version_id: ProtocolVersionId,
    ) -> anyhow::Result<Option<ProtocolUpgradeTx>> {
        // External node will fetch upgrade tx from the main node
        Ok(None)
    }

    async fn load_batch_state_hash(
        &mut self,
        l1_batch_number: L1BatchNumber,
    ) -> anyhow::Result<H256> {
        tracing::info!("Getting L1 batch hash for L1 batch #{l1_batch_number}");
        let mut storage = self.pool.access_storage_tagged("sync_layer").await?;
        let wait_latency = KEEPER_METRICS.wait_for_prev_hash_time.start();
        let (hash, _) = self
            .l1_batch_params_provider
            .wait_for_l1_batch_params(&mut storage, l1_batch_number)
            .await
            .with_context(|| format!("error waiting for params for L1 batch #{l1_batch_number}"))?;
        wait_latency.observe();
        Ok(hash)
    }
}<|MERGE_RESOLUTION|>--- conflicted
+++ resolved
@@ -2,21 +2,11 @@
 
 use anyhow::Context as _;
 use async_trait::async_trait;
-<<<<<<< HEAD
 use vm_utils::storage::L1BatchParamsProvider;
 use zksync_contracts::{BaseSystemContracts, BaseSystemContractsHashes, SystemContractCode};
-use zksync_dal::ConnectionPool;
-use zksync_types::{
-    protocol_version::ProtocolUpgradeTx, Address, L1BatchNumber, L2ChainId, MiniblockNumber,
-=======
-use multivm::interface::{FinishedL1Batch, L1BatchEnv, SystemEnv};
-use vm_utils::storage::{l1_batch_params, L1BatchParamsProvider};
-use zksync_contracts::{BaseSystemContracts, SystemContractCode};
 use zksync_dal::{ConnectionPool, Core, CoreDal};
 use zksync_types::{
-    ethabi::Address, fee_model::BatchFeeInput, protocol_upgrade::ProtocolUpgradeTx,
-    witness_block_state::WitnessBlockState, L1BatchNumber, L2ChainId, MiniblockNumber,
->>>>>>> 1245005e
+    protocol_upgrade::ProtocolUpgradeTx, L1BatchNumber, L2ChainId, MiniblockNumber,
     ProtocolVersionId, Transaction, H256,
 };
 use zksync_utils::bytes_to_be_words;
@@ -46,16 +36,7 @@
 /// to the one in the mempool IO (which is used in the main node).
 #[derive(Debug)]
 pub struct ExternalIO {
-<<<<<<< HEAD
-    pool: ConnectionPool,
-=======
-    miniblock_sealer_handle: MiniblockSealerHandle,
     pool: ConnectionPool<Core>,
-
-    current_l1_batch_number: L1BatchNumber,
-    current_miniblock_number: MiniblockNumber,
-    prev_miniblock_hash: H256,
->>>>>>> 1245005e
     l1_batch_params_provider: L1BatchParamsProvider,
     actions: ActionQueue,
     main_node_client: Box<dyn MainNodeClient>,
@@ -64,24 +45,12 @@
 
 impl ExternalIO {
     pub async fn new(
-<<<<<<< HEAD
-        pool: ConnectionPool,
-=======
-        miniblock_sealer_handle: MiniblockSealerHandle,
         pool: ConnectionPool<Core>,
->>>>>>> 1245005e
         actions: ActionQueue,
         main_node_client: Box<dyn MainNodeClient>,
         chain_id: L2ChainId,
     ) -> anyhow::Result<Self> {
-<<<<<<< HEAD
-        let mut storage = pool.access_storage_tagged("sync_layer").await?;
-=======
         let mut storage = pool.connection_tagged("sync_layer").await?;
-        let cursor = IoCursor::new(&mut storage)
-            .await
-            .context("failed initializing I/O cursor")?;
->>>>>>> 1245005e
         let l1_batch_params_provider = L1BatchParamsProvider::new(&mut storage)
             .await
             .context("failed initializing L1 batch params provider")?;
@@ -99,107 +68,11 @@
         })
     }
 
-<<<<<<< HEAD
     async fn get_base_system_contract(
         &self,
         hash: H256,
         current_miniblock_number: MiniblockNumber,
     ) -> anyhow::Result<SystemContractCode> {
-=======
-    fn update_miniblock_fields(&mut self, miniblock: &MiniblockUpdates) {
-        assert_eq!(
-            miniblock.number, self.current_miniblock_number.0,
-            "Attempted to seal a miniblock with unexpected number"
-        );
-        // Mimic the metric emitted by the main node to reuse existing Grafana charts.
-        APP_METRICS.block_number[&BlockStage::Sealed].set(self.current_l1_batch_number.0.into());
-        self.sync_state
-            .set_local_block(self.current_miniblock_number);
-        self.current_miniblock_number += 1;
-        self.prev_miniblock_hash = miniblock.get_miniblock_hash();
-    }
-
-    async fn wait_for_previous_l1_batch_hash(&self) -> anyhow::Result<H256> {
-        tracing::info!(
-            "Getting previous L1 batch hash for L1 batch #{}",
-            self.current_l1_batch_number
-        );
-        let mut storage = self.pool.connection_tagged("sync_layer").await?;
-        let wait_latency = KEEPER_METRICS.wait_for_prev_hash_time.start();
-        let prev_l1_batch_number = self.current_l1_batch_number - 1;
-        let (hash, _) = self
-            .l1_batch_params_provider
-            .wait_for_l1_batch_params(&mut storage, prev_l1_batch_number)
-            .await
-            .with_context(|| {
-                format!("error waiting for params for L1 batch #{prev_l1_batch_number}")
-            })?;
-        wait_latency.observe();
-        Ok(hash)
-    }
-
-    async fn load_base_system_contracts_by_version_id(
-        &self,
-        id: ProtocolVersionId,
-    ) -> anyhow::Result<BaseSystemContracts> {
-        let base_system_contracts = self
-            .pool
-            .connection_tagged("sync_layer")
-            .await?
-            .protocol_versions_dal()
-            .load_base_system_contracts_by_version_id(id as u16)
-            .await
-            .context("failed loading base system contracts")?;
-
-        Ok(match base_system_contracts {
-            Some(version) => version,
-            None => {
-                tracing::info!("Fetching protocol version {id:?} from the main node");
-
-                let protocol_version = self
-                    .main_node_client
-                    .fetch_protocol_version(id)
-                    .await
-                    .context("failed to fetch protocol version from the main node")?
-                    .context("protocol version is missing on the main node")?;
-                self.pool
-                    .connection_tagged("sync_layer")
-                    .await?
-                    .protocol_versions_dal()
-                    .save_protocol_version(
-                        protocol_version
-                            .version_id
-                            .try_into()
-                            .context("cannot convert protocol version")?,
-                        protocol_version.timestamp,
-                        protocol_version.verification_keys_hashes,
-                        protocol_version.base_system_contracts,
-                        protocol_version.l2_system_upgrade_tx_hash,
-                    )
-                    .await;
-
-                let bootloader = self
-                    .get_base_system_contract(protocol_version.base_system_contracts.bootloader)
-                    .await
-                    .with_context(|| {
-                        format!("cannot fetch bootloader code for {protocol_version:?}")
-                    })?;
-                let default_aa = self
-                    .get_base_system_contract(protocol_version.base_system_contracts.default_aa)
-                    .await
-                    .with_context(|| {
-                        format!("cannot fetch default AA code for {protocol_version:?}")
-                    })?;
-                BaseSystemContracts {
-                    bootloader,
-                    default_aa,
-                }
-            }
-        })
-    }
-
-    async fn get_base_system_contract(&self, hash: H256) -> anyhow::Result<SystemContractCode> {
->>>>>>> 1245005e
         let bytecode = self
             .pool
             .connection_tagged("sync_layer")
@@ -268,23 +141,14 @@
         self.chain_id
     }
 
-<<<<<<< HEAD
     async fn initialize(&mut self) -> anyhow::Result<(IoCursor, Option<PendingBatchData>)> {
-        let mut storage = self.pool.access_storage_tagged("sync_layer").await?;
+        let mut storage = self.pool.connection_tagged("sync_layer").await?;
         let cursor = IoCursor::new(&mut storage).await?;
         tracing::info!(
             "Initialized the ExternalIO: current L1 batch number {}, current miniblock number {}",
             cursor.l1_batch,
             cursor.next_miniblock,
         );
-=======
-    fn current_miniblock_number(&self) -> MiniblockNumber {
-        self.current_miniblock_number
-    }
-
-    async fn load_pending_batch(&mut self) -> anyhow::Result<Option<PendingBatchData>> {
-        let mut storage = self.pool.connection_tagged("sync_layer").await?;
->>>>>>> 1245005e
 
         let pending_miniblock_header = self
             .l1_batch_params_provider
@@ -319,7 +183,7 @@
                 .with_context(|| {
                     format!("cannot load base system contracts for {protocol_version:?}")
                 })?;
-            storage = self.pool.access_storage_tagged("sync_layer").await?;
+            storage = self.pool.connection_tagged("sync_layer").await?;
             storage
                 .blocks_dal()
                 .set_protocol_version_for_pending_miniblocks(protocol_version)
@@ -475,7 +339,7 @@
     ) -> anyhow::Result<BaseSystemContracts> {
         let base_system_contracts = self
             .pool
-            .access_storage_tagged("sync_layer")
+            .connection_tagged("sync_layer")
             .await?
             .protocol_versions_dal()
             .load_base_system_contracts_by_version_id(protocol_version as u16)
@@ -487,7 +351,6 @@
         }
         tracing::info!("Fetching protocol version {protocol_version:?} from the main node");
 
-<<<<<<< HEAD
         let protocol_version = self
             .main_node_client
             .fetch_protocol_version(protocol_version)
@@ -495,7 +358,7 @@
             .context("failed to fetch protocol version from the main node")?
             .context("protocol version is missing on the main node")?;
         self.pool
-            .access_storage_tagged("sync_layer")
+            .connection_tagged("sync_layer")
             .await?
             .protocol_versions_dal()
             .save_protocol_version(
@@ -506,19 +369,7 @@
                 protocol_version.timestamp,
                 protocol_version.verification_keys_hashes,
                 protocol_version.base_system_contracts,
-                // Verifier is not used in the external node, so we can pass zero verifier address
-                Address::default(),
                 protocol_version.l2_system_upgrade_tx_hash,
-=======
-        let mut storage = self.pool.connection_tagged("sync_layer").await?;
-        let fictive_miniblock = updates_manager
-            .seal_l1_batch(
-                &mut storage,
-                self.current_miniblock_number,
-                l1_batch_env,
-                finished_batch,
-                self.l2_erc20_bridge_addr,
->>>>>>> 1245005e
             )
             .await;
 
@@ -540,17 +391,11 @@
         })
     }
 
-<<<<<<< HEAD
     async fn load_batch_version_id(
         &mut self,
         number: L1BatchNumber,
     ) -> anyhow::Result<ProtocolVersionId> {
-        let mut storage = self.pool.access_storage_tagged("sync_layer").await?;
-=======
-    async fn load_previous_batch_version_id(&mut self) -> anyhow::Result<ProtocolVersionId> {
         let mut storage = self.pool.connection_tagged("sync_layer").await?;
-        let prev_l1_batch_number = self.current_l1_batch_number - 1;
->>>>>>> 1245005e
         self.l1_batch_params_provider
             .load_l1_batch_protocol_version(&mut storage, number)
             .await
@@ -571,7 +416,7 @@
         l1_batch_number: L1BatchNumber,
     ) -> anyhow::Result<H256> {
         tracing::info!("Getting L1 batch hash for L1 batch #{l1_batch_number}");
-        let mut storage = self.pool.access_storage_tagged("sync_layer").await?;
+        let mut storage = self.pool.connection_tagged("sync_layer").await?;
         let wait_latency = KEEPER_METRICS.wait_for_prev_hash_time.start();
         let (hash, _) = self
             .l1_batch_params_provider
