//! Testing harness for the IO.

use std::{sync::Arc, time::Duration};

use multivm::vm_latest::constants::BLOCK_GAS_LIMIT;
use zksync_config::{configs::chain::StateKeeperConfig, GasAdjusterConfig};
use zksync_contracts::BaseSystemContracts;
use zksync_dal::ConnectionPool;
use zksync_eth_client::clients::mock::MockEthereum;
use zksync_object_store::ObjectStoreFactory;
use zksync_system_constants::L1_GAS_PER_PUBDATA_BYTE;
use zksync_types::{
    block::{L1BatchHeader, MiniblockHeader},
    protocol_version::L1VerifierConfig,
    system_contracts::get_system_smart_contracts,
    Address, L1BatchNumber, L2ChainId, MiniblockNumber, PriorityOpId, ProtocolVersionId, H256,
};

use crate::{
    genesis::create_genesis_l1_batch,
    l1_gas_price::GasAdjuster,
    state_keeper::{io::MiniblockSealer, tests::create_transaction, MempoolGuard, MempoolIO},
};

#[derive(Debug)]
pub(super) struct Tester {
    base_system_contracts: BaseSystemContracts,
    current_timestamp: u64,
}

impl Tester {
    pub(super) fn new() -> Self {
        let base_system_contracts = BaseSystemContracts::load_from_disk();
        Self {
            base_system_contracts,
            current_timestamp: 0,
        }
    }

    pub(super) async fn create_gas_adjuster(&self) -> GasAdjuster<MockEthereum> {
        let eth_client =
            MockEthereum::default().with_fee_history(vec![0, 4, 6, 8, 7, 5, 5, 8, 10, 9]);

        let gas_adjuster_config = GasAdjusterConfig {
            default_priority_fee_per_gas: 10,
            max_base_fee_samples: 10,
            pricing_formula_parameter_a: 1.0,
            pricing_formula_parameter_b: 1.0,
            internal_l1_pricing_multiplier: 1.0,
            internal_enforced_l1_gas_price: None,
            poll_period: 10,
            max_l1_gas_price: None,
        };

        GasAdjuster::new(eth_client, gas_adjuster_config)
            .await
            .unwrap()
    }

    // Constant value to be used both in tests and inside of the IO.
    pub(super) fn minimal_l2_gas_price(&self) -> u64 {
        100
    }

    pub(super) async fn create_test_mempool_io(
        &self,
        pool: ConnectionPool,
        miniblock_sealer_capacity: usize,
    ) -> (MempoolIO<GasAdjuster<MockEthereum>>, MempoolGuard) {
        let gas_adjuster = Arc::new(self.create_gas_adjuster().await);
        let mempool = MempoolGuard::new(PriorityOpId(0), 100);
        let (miniblock_sealer, miniblock_sealer_handle) =
            MiniblockSealer::new(pool.clone(), miniblock_sealer_capacity);
        tokio::spawn(miniblock_sealer.run());

        let config = StateKeeperConfig {
            minimal_l2_gas_price: self.minimal_l2_gas_price(),
            virtual_blocks_interval: 1,
            virtual_blocks_per_miniblock: 1,
            ..StateKeeperConfig::default()
        };
        let object_store = ObjectStoreFactory::mock().create_store().await;
        let l2_erc20_bridge_addr = Address::repeat_byte(0x5a); // Isn't relevant.
        let io = MempoolIO::new(
            mempool.clone(),
            object_store,
            miniblock_sealer_handle,
            gas_adjuster,
            pool,
            &config,
            Duration::from_secs(1),
            l2_erc20_bridge_addr,
            BLOCK_GAS_LIMIT,
            L2ChainId::from(270),
        )
        .await;

        (io, mempool)
    }

    pub(super) fn set_timestamp(&mut self, timestamp: u64) {
        self.current_timestamp = timestamp;
    }

    pub(super) async fn genesis(&self, pool: &ConnectionPool) {
        let mut storage = pool.access_storage_tagged("state_keeper").await.unwrap();
        if storage.blocks_dal().is_genesis_needed().await.unwrap() {
            create_genesis_l1_batch(
                &mut storage,
                Address::repeat_byte(0x01),
                L2ChainId::from(270),
                ProtocolVersionId::latest(),
                &self.base_system_contracts,
                &get_system_smart_contracts(),
                L1VerifierConfig::default(),
                Address::zero(),
            )
            .await;
        }
    }

    pub(super) async fn insert_miniblock(
        &self,
        pool: &ConnectionPool,
        number: u32,
        base_fee_per_gas: u64,
        l1_gas_price: u64,
        pubdata_price: u64,
        l2_fair_gas_price: u64,
    ) {
        let mut storage = pool.access_storage_tagged("state_keeper").await.unwrap();
        storage
            .blocks_dal()
            .insert_miniblock(&MiniblockHeader {
                number: MiniblockNumber(number),
                timestamp: self.current_timestamp,
                hash: H256::default(),
                l1_tx_count: 0,
                l2_tx_count: 0,
                base_fee_per_gas,
                l1_gas_price,
                l2_fair_gas_price,
<<<<<<< HEAD
                pubdata_price,
=======
                l1_fair_pubdata_price: l1_gas_price * L1_GAS_PER_PUBDATA_BYTE as u64,
>>>>>>> 9fbd7a2f
                base_system_contracts_hashes: self.base_system_contracts.hashes(),
                protocol_version: Some(ProtocolVersionId::latest()),
                virtual_blocks: 0,
            })
            .await
            .unwrap();
    }

    pub(super) async fn insert_sealed_batch(&self, pool: &ConnectionPool, number: u32) {
        let mut batch_header = L1BatchHeader::new(
            L1BatchNumber(number),
            self.current_timestamp,
            Address::default(),
            self.base_system_contracts.hashes(),
            Default::default(),
        );
        batch_header.is_finished = true;

        let mut storage = pool.access_storage_tagged("state_keeper").await.unwrap();
        storage
            .blocks_dal()
            .insert_l1_batch(&batch_header, &[], Default::default(), &[], &[])
            .await
            .unwrap();
        storage
            .blocks_dal()
            .mark_miniblocks_as_executed_in_l1_batch(batch_header.number)
            .await
            .unwrap();
        storage
            .blocks_dal()
            .set_l1_batch_hash(batch_header.number, H256::default())
            .await
            .unwrap();
    }

    pub(super) fn insert_tx(
        &self,
        guard: &mut MempoolGuard,
        fee_per_gas: u64,
        gas_per_pubdata: u32,
    ) {
        let tx = create_transaction(fee_per_gas, gas_per_pubdata);
        guard.insert(vec![tx], Default::default());
    }
}<|MERGE_RESOLUTION|>--- conflicted
+++ resolved
@@ -140,11 +140,7 @@
                 base_fee_per_gas,
                 l1_gas_price,
                 l2_fair_gas_price,
-<<<<<<< HEAD
-                pubdata_price,
-=======
-                l1_fair_pubdata_price: l1_gas_price * L1_GAS_PER_PUBDATA_BYTE as u64,
->>>>>>> 9fbd7a2f
+                l1_fair_pubdata_price: pubdata_price,
                 base_system_contracts_hashes: self.base_system_contracts.hashes(),
                 protocol_version: Some(ProtocolVersionId::latest()),
                 virtual_blocks: 0,
