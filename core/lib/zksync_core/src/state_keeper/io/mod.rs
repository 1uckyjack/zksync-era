use std::{fmt, time::Duration};

use anyhow::Context as _;
use async_trait::async_trait;
<<<<<<< HEAD
use multivm::interface::{L1BatchEnv, SystemEnv};
use vm_utils::storage::l1_batch_params;
use zksync_contracts::BaseSystemContracts;
use zksync_types::{
    block::MiniblockExecutionData, fee_model::BatchFeeInput, protocol_version::ProtocolUpgradeTx,
    Address, L1BatchNumber, L2ChainId, ProtocolVersionId, Transaction, H256,
=======
use multivm::interface::{FinishedL1Batch, L1BatchEnv, SystemEnv};
use tokio::sync::{mpsc, oneshot};
use zksync_dal::{ConnectionPool, Core};
use zksync_types::{
    block::MiniblockExecutionData, protocol_upgrade::ProtocolUpgradeTx,
    witness_block_state::WitnessBlockState, L1BatchNumber, MiniblockNumber, ProtocolVersionId,
    Transaction,
>>>>>>> 1245005e
};

pub use self::{
    common::IoCursor,
    output_handler::{OutputHandler, StateKeeperOutputHandler},
    persistence::{MiniblockSealerTask, StateKeeperPersistence},
};
use super::seal_criteria::IoSealCriteria;

pub(crate) mod common;
pub(crate) mod fee_address_migration;
pub(crate) mod mempool;
mod output_handler;
mod persistence;
pub(crate) mod seal_logic;
#[cfg(test)]
mod tests;

/// Contains information about the un-synced execution state:
/// Batch data and transactions that were executed before and are marked as so in the DB,
/// but aren't a part of a sealed batch.
///
/// Upon a restart, we must re-execute the pending state to continue progressing from the
/// place where we stopped.
///
/// Invariant is that there may be not more than 1 pending batch, and it's always the latest batch.
#[derive(Debug)]
pub struct PendingBatchData {
    /// Data used to initialize the pending batch. We have to make sure that all the parameters
    /// (e.g. timestamp) are the same, so transaction would have the same result after re-execution.
    pub(crate) l1_batch_env: L1BatchEnv,
    pub(crate) system_env: SystemEnv,
    /// List of miniblocks and corresponding transactions that were executed within batch.
    pub(crate) pending_miniblocks: Vec<MiniblockExecutionData>,
}

#[derive(Debug, Copy, Clone, Default)]
pub struct MiniblockParams {
    /// The timestamp of the miniblock
    pub(crate) timestamp: u64,
    /// The maximal number of virtual blocks that can be created within this miniblock.
    /// During the migration from displaying users batch.number to L2 block (i.e. miniblock) number in Q3 2023
    /// in order to make the process smoother for users, we temporarily display the virtual blocks for users.
    ///
    /// Virtual blocks start their number with batch number and will increase until they reach the miniblock number.
    /// Note that it is the *maximal* number of virtual blocks that can be created within this miniblock since
    /// once the virtual blocks' number reaches the miniblock number, they will never be allowed to exceed those, i.e.
    /// any "excess" created blocks will be ignored.
    pub(crate) virtual_blocks: u32,
}

/// Parameters for a new L1 batch returned by [`StateKeeperIO::wait_for_new_batch_params()`].
#[derive(Debug, Clone)]
pub struct L1BatchParams {
    /// Protocol version for the new L1 batch.
    pub(crate) protocol_version: ProtocolVersionId,
    /// Computational gas limit for the new L1 batch.
    pub(crate) validation_computational_gas_limit: u32,
    /// Operator address (aka fee address) for the new L1 batch.
    pub(crate) operator_address: Address,
    /// Fee parameters to be used in the new L1 batch.
    pub(crate) fee_input: BatchFeeInput,
    /// Parameters of the first miniblock in the batch.
    pub(crate) first_miniblock: MiniblockParams,
}

impl L1BatchParams {
    pub(crate) fn into_env(
        self,
        chain_id: L2ChainId,
        contracts: BaseSystemContracts,
        cursor: &IoCursor,
        previous_batch_hash: H256,
    ) -> (SystemEnv, L1BatchEnv) {
        l1_batch_params(
            cursor.l1_batch,
            self.operator_address,
            self.first_miniblock.timestamp,
            previous_batch_hash,
            self.fee_input,
            cursor.next_miniblock,
            cursor.prev_miniblock_hash,
            contracts,
            self.validation_computational_gas_limit,
            self.protocol_version,
            self.first_miniblock.virtual_blocks,
            chain_id,
        )
    }
}

/// Provides the interactive layer for the state keeper:
/// it's used to receive volatile parameters (such as batch parameters) and sequence transactions
/// providing miniblock and L1 batch boundaries for them.
///
/// All errors returned from this method are treated as unrecoverable.
#[async_trait]
pub trait StateKeeperIO: 'static + Send + fmt::Debug + IoSealCriteria {
    /// Returns the ID of the L2 chain. This ID is supposed to be static.
    fn chain_id(&self) -> L2ChainId;

    /// Returns the data on the batch that was not sealed before the server restart.
    /// See `PendingBatchData` doc-comment for details.
    async fn initialize(&mut self) -> anyhow::Result<(IoCursor, Option<PendingBatchData>)>;

    /// Blocks for up to `max_wait` until the parameters for the next L1 batch are available.
    /// Returns the data required to initialize the VM for the next batch.
    async fn wait_for_new_batch_params(
        &mut self,
        cursor: &IoCursor,
        max_wait: Duration,
    ) -> anyhow::Result<Option<L1BatchParams>>;

    /// Blocks for up to `max_wait` until the parameters for the next miniblock are available.
    async fn wait_for_new_miniblock_params(
        &mut self,
        cursor: &IoCursor,
        max_wait: Duration,
    ) -> anyhow::Result<Option<MiniblockParams>>;

    /// Blocks for up to `max_wait` until the next transaction is available for execution.
    /// Returns `None` if no transaction became available until the timeout.
    async fn wait_for_next_tx(&mut self, max_wait: Duration)
        -> anyhow::Result<Option<Transaction>>;
    /// Marks the transaction as "not executed", so it can be retrieved from the IO again.
    async fn rollback(&mut self, tx: Transaction) -> anyhow::Result<()>;
    /// Marks the transaction as "rejected", e.g. one that is not correct and can't be executed.
    async fn reject(&mut self, tx: &Transaction, error: &str) -> anyhow::Result<()>;

    /// Loads base system contracts with the specified version.
    async fn load_base_system_contracts(
        &mut self,
        protocol_version: ProtocolVersionId,
        cursor: &IoCursor,
    ) -> anyhow::Result<BaseSystemContracts>;
    /// Loads protocol version of the specified L1 batch, which is guaranteed to exist in the storage.
    async fn load_batch_version_id(
        &mut self,
        number: L1BatchNumber,
    ) -> anyhow::Result<ProtocolVersionId>;
    /// Loads protocol upgrade tx for given version.
    async fn load_upgrade_tx(
        &mut self,
        version_id: ProtocolVersionId,
    ) -> anyhow::Result<Option<ProtocolUpgradeTx>>;
    /// Loads state hash for the L1 batch with the specified number. The batch is guaranteed to be present
    /// in the storage.
    async fn load_batch_state_hash(&mut self, number: L1BatchNumber) -> anyhow::Result<H256>;
}

impl dyn StateKeeperIO {
    pub(super) async fn wait_for_new_batch_env(
        &mut self,
        cursor: &IoCursor,
        max_wait: Duration,
    ) -> anyhow::Result<Option<(SystemEnv, L1BatchEnv)>> {
        let Some(params) = self.wait_for_new_batch_params(cursor, max_wait).await? else {
            return Ok(None);
        };
        let contracts = self
            .load_base_system_contracts(params.protocol_version, cursor)
            .await
<<<<<<< HEAD
            .with_context(|| {
                format!(
                    "failed loading system contracts for protocol version {:?}",
                    params.protocol_version
                )
            })?;
        let previous_batch_hash = self
            .load_batch_state_hash(cursor.l1_batch - 1)
            .await
            .context("cannot load state hash for previous L1 batch")?;
        Ok(Some(params.into_env(
            self.chain_id(),
            contracts,
            cursor,
            previous_batch_hash,
        )))
=======
            .expect(Self::SHUTDOWN_MSG);

        let elapsed = start.elapsed();
        let queue_capacity = self.commands_sender.capacity();
        tracing::debug!(
            "Enqueued sealing command for miniblock #{miniblock_number} (took {elapsed:?}; \
             available queue capacity: {queue_capacity})"
        );

        if self.is_sync {
            self.wait_for_all_commands().await;
        } else {
            MINIBLOCK_METRICS.seal_queue_capacity.set(queue_capacity);
            MINIBLOCK_METRICS.seal_queue_latency[&MiniblockQueueStage::Submit].observe(elapsed);
        }
    }

    /// Waits until all previously submitted commands are fully processed by the sealer.
    pub async fn wait_for_all_commands(&mut self) {
        tracing::debug!(
            "Requested waiting for miniblock seal queue to empty; current available capacity: {}",
            self.commands_sender.capacity()
        );

        let start = Instant::now();
        let completion_receiver = self.latest_completion_receiver.take();
        if let Some(completion_receiver) = completion_receiver {
            completion_receiver.await.expect(Self::SHUTDOWN_MSG);
        }

        let elapsed = start.elapsed();
        tracing::debug!("Miniblock seal queue is emptied (took {elapsed:?})");

        // Since this method called from outside is essentially a no-op if `self.is_sync`,
        // we don't report its metrics in this case.
        if !self.is_sync {
            MINIBLOCK_METRICS
                .seal_queue_capacity
                .set(self.commands_sender.capacity());
            MINIBLOCK_METRICS.seal_queue_latency[&MiniblockQueueStage::WaitForAllCommands]
                .observe(elapsed);
        }
    }
}

/// Component responsible for sealing miniblocks (i.e., storing their data to Postgres).
#[derive(Debug)]
pub struct MiniblockSealer {
    pool: ConnectionPool<Core>,
    is_sync: bool,
    // Weak sender handle to get queue capacity stats.
    commands_sender: mpsc::WeakSender<Completable<MiniblockSealCommand>>,
    commands_receiver: mpsc::Receiver<Completable<MiniblockSealCommand>>,
}

impl MiniblockSealer {
    /// Creates a sealer that will use the provided Postgres connection and will have the specified
    /// `command_capacity` for unprocessed sealing commands.
    pub fn new(
        pool: ConnectionPool<Core>,
        mut command_capacity: usize,
    ) -> (Self, MiniblockSealerHandle) {
        let is_sync = command_capacity == 0;
        command_capacity = command_capacity.max(1);

        let (commands_sender, commands_receiver) = mpsc::channel(command_capacity);
        let this = Self {
            pool,
            is_sync,
            commands_sender: commands_sender.downgrade(),
            commands_receiver,
        };
        let handle = MiniblockSealerHandle {
            commands_sender,
            latest_completion_receiver: None,
            is_sync,
        };
        (this, handle)
    }

    /// Seals miniblocks as they are received from the [`MiniblockSealerHandle`]. This should be run
    /// on a separate Tokio task.
    pub async fn run(mut self) -> anyhow::Result<()> {
        if self.is_sync {
            tracing::info!("Starting synchronous miniblock sealer");
        } else if let Some(sender) = self.commands_sender.upgrade() {
            tracing::info!(
                "Starting async miniblock sealer with queue capacity {}",
                sender.max_capacity()
            );
        } else {
            tracing::warn!("Miniblock sealer not started, since its handle is already dropped");
        }

        let mut miniblock_seal_delta: Option<Instant> = None;
        // Commands must be processed sequentially: a later miniblock cannot be saved before
        // an earlier one.
        while let Some(completable) = self.next_command().await {
            let mut conn = self.pool.connection_tagged("state_keeper").await.unwrap();
            completable.command.seal(&mut conn).await;
            if let Some(delta) = miniblock_seal_delta {
                MINIBLOCK_METRICS.seal_delta.observe(delta.elapsed());
            }
            miniblock_seal_delta = Some(Instant::now());

            completable.completion_sender.send(()).ok();
            // ^ We don't care whether anyone listens to the processing progress
        }
        Ok(())
    }

    async fn next_command(&mut self) -> Option<Completable<MiniblockSealCommand>> {
        tracing::debug!("Polling miniblock seal queue for next command");
        let start = Instant::now();
        let command = self.commands_receiver.recv().await;
        let elapsed = start.elapsed();

        if let Some(completable) = &command {
            tracing::debug!(
                "Received command to seal miniblock #{} (polling took {elapsed:?})",
                completable.command.miniblock_number
            );
        }

        if !self.is_sync {
            MINIBLOCK_METRICS.seal_queue_latency[&MiniblockQueueStage::NextCommand]
                .observe(elapsed);
            if let Some(sender) = self.commands_sender.upgrade() {
                MINIBLOCK_METRICS.seal_queue_capacity.set(sender.capacity());
            }
        }
        command
>>>>>>> 1245005e
    }
}<|MERGE_RESOLUTION|>--- conflicted
+++ resolved
@@ -2,22 +2,12 @@
 
 use anyhow::Context as _;
 use async_trait::async_trait;
-<<<<<<< HEAD
 use multivm::interface::{L1BatchEnv, SystemEnv};
 use vm_utils::storage::l1_batch_params;
 use zksync_contracts::BaseSystemContracts;
 use zksync_types::{
-    block::MiniblockExecutionData, fee_model::BatchFeeInput, protocol_version::ProtocolUpgradeTx,
+    block::MiniblockExecutionData, fee_model::BatchFeeInput, protocol_upgrade::ProtocolUpgradeTx,
     Address, L1BatchNumber, L2ChainId, ProtocolVersionId, Transaction, H256,
-=======
-use multivm::interface::{FinishedL1Batch, L1BatchEnv, SystemEnv};
-use tokio::sync::{mpsc, oneshot};
-use zksync_dal::{ConnectionPool, Core};
-use zksync_types::{
-    block::MiniblockExecutionData, protocol_upgrade::ProtocolUpgradeTx,
-    witness_block_state::WitnessBlockState, L1BatchNumber, MiniblockNumber, ProtocolVersionId,
-    Transaction,
->>>>>>> 1245005e
 };
 
 pub use self::{
@@ -180,7 +170,6 @@
         let contracts = self
             .load_base_system_contracts(params.protocol_version, cursor)
             .await
-<<<<<<< HEAD
             .with_context(|| {
                 format!(
                     "failed loading system contracts for protocol version {:?}",
@@ -197,139 +186,5 @@
             cursor,
             previous_batch_hash,
         )))
-=======
-            .expect(Self::SHUTDOWN_MSG);
-
-        let elapsed = start.elapsed();
-        let queue_capacity = self.commands_sender.capacity();
-        tracing::debug!(
-            "Enqueued sealing command for miniblock #{miniblock_number} (took {elapsed:?}; \
-             available queue capacity: {queue_capacity})"
-        );
-
-        if self.is_sync {
-            self.wait_for_all_commands().await;
-        } else {
-            MINIBLOCK_METRICS.seal_queue_capacity.set(queue_capacity);
-            MINIBLOCK_METRICS.seal_queue_latency[&MiniblockQueueStage::Submit].observe(elapsed);
-        }
-    }
-
-    /// Waits until all previously submitted commands are fully processed by the sealer.
-    pub async fn wait_for_all_commands(&mut self) {
-        tracing::debug!(
-            "Requested waiting for miniblock seal queue to empty; current available capacity: {}",
-            self.commands_sender.capacity()
-        );
-
-        let start = Instant::now();
-        let completion_receiver = self.latest_completion_receiver.take();
-        if let Some(completion_receiver) = completion_receiver {
-            completion_receiver.await.expect(Self::SHUTDOWN_MSG);
-        }
-
-        let elapsed = start.elapsed();
-        tracing::debug!("Miniblock seal queue is emptied (took {elapsed:?})");
-
-        // Since this method called from outside is essentially a no-op if `self.is_sync`,
-        // we don't report its metrics in this case.
-        if !self.is_sync {
-            MINIBLOCK_METRICS
-                .seal_queue_capacity
-                .set(self.commands_sender.capacity());
-            MINIBLOCK_METRICS.seal_queue_latency[&MiniblockQueueStage::WaitForAllCommands]
-                .observe(elapsed);
-        }
-    }
-}
-
-/// Component responsible for sealing miniblocks (i.e., storing their data to Postgres).
-#[derive(Debug)]
-pub struct MiniblockSealer {
-    pool: ConnectionPool<Core>,
-    is_sync: bool,
-    // Weak sender handle to get queue capacity stats.
-    commands_sender: mpsc::WeakSender<Completable<MiniblockSealCommand>>,
-    commands_receiver: mpsc::Receiver<Completable<MiniblockSealCommand>>,
-}
-
-impl MiniblockSealer {
-    /// Creates a sealer that will use the provided Postgres connection and will have the specified
-    /// `command_capacity` for unprocessed sealing commands.
-    pub fn new(
-        pool: ConnectionPool<Core>,
-        mut command_capacity: usize,
-    ) -> (Self, MiniblockSealerHandle) {
-        let is_sync = command_capacity == 0;
-        command_capacity = command_capacity.max(1);
-
-        let (commands_sender, commands_receiver) = mpsc::channel(command_capacity);
-        let this = Self {
-            pool,
-            is_sync,
-            commands_sender: commands_sender.downgrade(),
-            commands_receiver,
-        };
-        let handle = MiniblockSealerHandle {
-            commands_sender,
-            latest_completion_receiver: None,
-            is_sync,
-        };
-        (this, handle)
-    }
-
-    /// Seals miniblocks as they are received from the [`MiniblockSealerHandle`]. This should be run
-    /// on a separate Tokio task.
-    pub async fn run(mut self) -> anyhow::Result<()> {
-        if self.is_sync {
-            tracing::info!("Starting synchronous miniblock sealer");
-        } else if let Some(sender) = self.commands_sender.upgrade() {
-            tracing::info!(
-                "Starting async miniblock sealer with queue capacity {}",
-                sender.max_capacity()
-            );
-        } else {
-            tracing::warn!("Miniblock sealer not started, since its handle is already dropped");
-        }
-
-        let mut miniblock_seal_delta: Option<Instant> = None;
-        // Commands must be processed sequentially: a later miniblock cannot be saved before
-        // an earlier one.
-        while let Some(completable) = self.next_command().await {
-            let mut conn = self.pool.connection_tagged("state_keeper").await.unwrap();
-            completable.command.seal(&mut conn).await;
-            if let Some(delta) = miniblock_seal_delta {
-                MINIBLOCK_METRICS.seal_delta.observe(delta.elapsed());
-            }
-            miniblock_seal_delta = Some(Instant::now());
-
-            completable.completion_sender.send(()).ok();
-            // ^ We don't care whether anyone listens to the processing progress
-        }
-        Ok(())
-    }
-
-    async fn next_command(&mut self) -> Option<Completable<MiniblockSealCommand>> {
-        tracing::debug!("Polling miniblock seal queue for next command");
-        let start = Instant::now();
-        let command = self.commands_receiver.recv().await;
-        let elapsed = start.elapsed();
-
-        if let Some(completable) = &command {
-            tracing::debug!(
-                "Received command to seal miniblock #{} (polling took {elapsed:?})",
-                completable.command.miniblock_number
-            );
-        }
-
-        if !self.is_sync {
-            MINIBLOCK_METRICS.seal_queue_latency[&MiniblockQueueStage::NextCommand]
-                .observe(elapsed);
-            if let Some(sender) = self.commands_sender.upgrade() {
-                MINIBLOCK_METRICS.seal_queue_capacity.set(sender.capacity());
-            }
-        }
-        command
->>>>>>> 1245005e
     }
 }