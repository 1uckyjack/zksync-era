use std::{sync::Arc, time::Duration};

use anyhow::Context as _;
use tokio::sync::watch;
use zksync_config::configs::eth_sender::SenderConfig;
use zksync_dal::{ConnectionPool, StorageProcessor};
use zksync_eth_client::{
    BoundEthInterface, Error, EthInterface, ExecutedTxStatus, RawTransactionBytes, SignedCallResult,
};
use zksync_types::{
    eth_sender::EthTx,
    web3::{
        contract::Options,
        error::Error as Web3Error,
        types::{BlockId, BlockNumber},
    },
<<<<<<< HEAD
    L1BlockNumber, Nonce, EIP_1559_TX_TYPE, H256, U256,
=======
    L1BlockNumber, Nonce, EIP_1559_TX_TYPE, EIP_4844_TX_TYPE, H256, U256,
>>>>>>> 41ba7311
};
use zksync_utils::time::seconds_since_epoch;

use super::{metrics::METRICS, ETHSenderError};
use crate::{l1_gas_price::L1TxParamsProvider, metrics::BlockL1Stage};

#[derive(Debug)]
struct EthFee {
    base_fee_per_gas: u64,
    priority_fee_per_gas: u64,
}

#[derive(Debug, Clone, Copy)]
struct OperatorNonce {
    // Nonce on finalized block
    finalized: Nonce,
    // Nonce on latest block
    latest: Nonce,
}

#[derive(Debug, Clone, Copy)]
pub(super) struct L1BlockNumbers {
    pub safe: L1BlockNumber,
    pub finalized: L1BlockNumber,
    pub latest: L1BlockNumber,
}

/// The component is responsible for managing sending eth_txs attempts:
/// Based on eth_tx queue the component generates new attempt with the minimum possible fee,
/// save it to the database, and send it to Ethereum.
/// Based on eth_tx_history queue the component can mark txs as stuck and create the new attempt
/// with higher gas price
#[derive(Debug)]
pub struct EthTxManager {
    ethereum_gateway: Arc<dyn BoundEthInterface>,
    config: SenderConfig,
    gas_adjuster: Arc<dyn L1TxParamsProvider>,
}

impl EthTxManager {
    pub fn new(
        config: SenderConfig,
        gas_adjuster: Arc<dyn L1TxParamsProvider>,
        ethereum_gateway: Arc<dyn BoundEthInterface>,
    ) -> Self {
        Self {
            ethereum_gateway,
            config,
            gas_adjuster,
        }
    }

    async fn get_tx_status(
        &self,
        tx_hash: H256,
    ) -> Result<Option<ExecutedTxStatus>, ETHSenderError> {
        self.ethereum_gateway
            .get_tx_status(tx_hash, "eth_tx_manager")
            .await
            .map_err(Into::into)
    }

    async fn check_all_sending_attempts(
        &self,
        storage: &mut StorageProcessor<'_>,
        op: &EthTx,
    ) -> Option<ExecutedTxStatus> {
        // Checking history items, starting from most recently sent.
        for history_item in storage
            .eth_sender_dal()
            .get_tx_history_to_check(op.id)
            .await
            .unwrap()
        {
            // `status` is a Result here and we don't unwrap it with `?`
            // because if we do and get an `Err`, we won't finish the for loop,
            // which means we might miss the transaction that actually succeeded.
            match self.get_tx_status(history_item.tx_hash).await {
                Ok(Some(s)) => return Some(s),
                Ok(_) => continue,
                Err(err) => tracing::warn!(
                    "Can't check transaction {:?}: {:?}",
                    history_item.tx_hash,
                    err
                ),
            }
        }
        None
    }

    async fn calculate_fee(
        &self,
        storage: &mut StorageProcessor<'_>,
        tx: &EthTx,
        time_in_mempool: u32,
    ) -> Result<EthFee, ETHSenderError> {
        let base_fee_per_gas = self.gas_adjuster.get_base_fee(time_in_mempool);

        let priority_fee_per_gas = if time_in_mempool != 0 {
            METRICS.transaction_resent.inc();
            let priority_fee_per_gas = self
                .increase_priority_fee(storage, tx.id, base_fee_per_gas)
                .await?;
            tracing::info!(
                "Resending operation {} with base fee {:?} and priority fee {:?}",
                tx.id,
                base_fee_per_gas,
                priority_fee_per_gas
            );
            priority_fee_per_gas
        } else {
            self.gas_adjuster.get_priority_fee()
        };

        // Extra check to prevent sending transaction will extremely high priority fee.
        if priority_fee_per_gas > self.config.max_acceptable_priority_fee_in_gwei {
            panic!(
                "Extremely high value of priority_fee_per_gas is suggested: {}, while max acceptable is {}",
                priority_fee_per_gas,
                self.config.max_acceptable_priority_fee_in_gwei
            );
        }

        Ok(EthFee {
            base_fee_per_gas,
            priority_fee_per_gas,
        })
    }

    async fn increase_priority_fee(
        &self,
        storage: &mut StorageProcessor<'_>,
        eth_tx_id: u32,
        base_fee_per_gas: u64,
    ) -> Result<u64, ETHSenderError> {
        let previous_sent_tx = storage
            .eth_sender_dal()
            .get_last_sent_eth_tx(eth_tx_id)
            .await
            .unwrap()
            .unwrap();

        let previous_base_fee = previous_sent_tx.base_fee_per_gas;
        let previous_priority_fee = previous_sent_tx.priority_fee_per_gas;
        let next_block_minimal_base_fee = self.gas_adjuster.get_next_block_minimal_base_fee();

        if base_fee_per_gas <= next_block_minimal_base_fee.min(previous_base_fee) {
            // If the base fee is lower than the previous used one
            // or is lower than the minimal possible value for the next block, sending is skipped.
            tracing::info!(
                "Skipping gas adjustment for operation {}, \
                 base_fee_per_gas: suggested for resending {:?}, previously sent {:?}, next block minimum {:?}",
                eth_tx_id,
                base_fee_per_gas,
                previous_base_fee,
                next_block_minimal_base_fee
            );
            return Err(ETHSenderError::from(Error::from(Web3Error::Internal)));
        }

        // Increase `priority_fee_per_gas` by at least 20% to prevent "replacement transaction under-priced" error.
        Ok((previous_priority_fee + (previous_priority_fee / 5) + 1)
            .max(self.gas_adjuster.get_priority_fee()))
    }

    pub(crate) async fn send_eth_tx(
        &mut self,
        storage: &mut StorageProcessor<'_>,
        tx: &EthTx,
        time_in_mempool: u32,
        current_block: L1BlockNumber,
    ) -> Result<H256, ETHSenderError> {
        let EthFee {
            base_fee_per_gas,
            priority_fee_per_gas,
        } = self.calculate_fee(storage, tx, time_in_mempool).await?;

        METRICS.used_base_fee_per_gas.observe(base_fee_per_gas);
        METRICS
            .used_priority_fee_per_gas
            .observe(priority_fee_per_gas);

        let signed_tx = self
            .sign_tx(tx, base_fee_per_gas, priority_fee_per_gas)
            .await;

        if let Some(tx_history_id) = storage
            .eth_sender_dal()
            .insert_tx_history(
                tx.id,
                base_fee_per_gas,
                priority_fee_per_gas,
                signed_tx.hash,
                signed_tx.raw_tx(tx.blob_sidecar.as_ref()).as_ref(),
<<<<<<< HEAD
                &tx.blob_sidecar,
=======
>>>>>>> 41ba7311
            )
            .await
            .unwrap()
        {
            if let Err(error) = self
                .send_raw_transaction(
                    storage,
                    tx_history_id,
                    signed_tx.raw_tx(tx.blob_sidecar.as_ref()).clone(),
                    current_block,
                )
                .await
            {
                tracing::warn!(
                    "Error when sending new signed tx for tx {}, base_fee_per_gas {}, priority_fee_per_gas: {}: {}",
                    tx.id,
                    base_fee_per_gas,
                    priority_fee_per_gas,
                    error
                );
            }
        }
        Ok(signed_tx.hash)
    }

    async fn send_raw_transaction(
        &self,
        storage: &mut StorageProcessor<'_>,
        tx_history_id: u32,
        raw_tx: RawTransactionBytes,
        current_block: L1BlockNumber,
    ) -> Result<H256, ETHSenderError> {
        match self.ethereum_gateway.send_raw_tx(raw_tx).await {
            Ok(tx_hash) => {
                storage
                    .eth_sender_dal()
                    .set_sent_at_block(tx_history_id, current_block.0)
                    .await
                    .unwrap();
                Ok(tx_hash)
            }
            Err(error) => {
                storage
                    .eth_sender_dal()
                    .remove_tx_history(tx_history_id)
                    .await
                    .unwrap();
                Err(error.into())
            }
        }
    }

    async fn get_operator_nonce(
        &self,
        block_numbers: L1BlockNumbers,
    ) -> Result<OperatorNonce, ETHSenderError> {
        let finalized = self
            .ethereum_gateway
            .nonce_at(block_numbers.finalized.0.into(), "eth_tx_manager")
            .await?
            .as_u32()
            .into();

        let latest = self
            .ethereum_gateway
            .nonce_at(block_numbers.latest.0.into(), "eth_tx_manager")
            .await?
            .as_u32()
            .into();
        Ok(OperatorNonce { finalized, latest })
    }

    async fn get_l1_block_numbers(&self) -> Result<L1BlockNumbers, ETHSenderError> {
        let (finalized, safe) = if let Some(confirmations) = self.config.wait_confirmations {
            let latest_block_number = self
                .ethereum_gateway
                .block_number("eth_tx_manager")
                .await?
                .as_u64();

            let finalized = (latest_block_number.saturating_sub(confirmations) as u32).into();
            (finalized, finalized)
        } else {
            let finalized = self
                .ethereum_gateway
                .block(BlockId::Number(BlockNumber::Finalized), "eth_tx_manager")
                .await?
                .expect("Finalized block must be present on L1")
                .number
                .expect("Finalized block must contain number")
                .as_u32()
                .into();

            let safe = self
                .ethereum_gateway
                .block(BlockId::Number(BlockNumber::Safe), "eth_tx_manager")
                .await?
                .expect("Safe block must be present on L1")
                .number
                .expect("Safe block must contain number")
                .as_u32()
                .into();
            (finalized, safe)
        };

        let latest = self
            .ethereum_gateway
            .block_number("eth_tx_manager")
            .await?
            .as_u32()
            .into();

        Ok(L1BlockNumbers {
            finalized,
            latest,
            safe,
        })
    }

    // Monitors the in-flight transactions, marks mined ones as confirmed,
    // returns the one that has to be resent (if there is one).
    pub(super) async fn monitor_inflight_transactions(
        &mut self,
        storage: &mut StorageProcessor<'_>,
        l1_block_numbers: L1BlockNumbers,
    ) -> Result<Option<(EthTx, u32)>, ETHSenderError> {
        METRICS.track_block_numbers(&l1_block_numbers);
        let operator_nonce = self.get_operator_nonce(l1_block_numbers).await?;
        let inflight_txs = storage.eth_sender_dal().get_inflight_txs().await.unwrap();
        METRICS.number_of_inflight_txs.set(inflight_txs.len());

        tracing::trace!(
            "Going through not confirmed txs. \
             Block numbers: latest {}, finalized {}, \
             operator's nonce: latest {}, finalized {}",
            l1_block_numbers.latest,
            l1_block_numbers.finalized,
            operator_nonce.latest,
            operator_nonce.finalized,
        );

        // Not confirmed transactions, ordered by nonce
        for tx in inflight_txs {
            tracing::trace!("Checking tx id: {}", tx.id,);

            // If the `operator_nonce.latest` <= `tx.nonce`, this means
            // that `tx` is not mined and we should resend it.
            // We only resend the first un-mined transaction.
            if operator_nonce.latest <= tx.nonce {
                // None means txs hasn't been sent yet
                let first_sent_at_block = storage
                    .eth_sender_dal()
                    .get_block_number_on_first_sent_attempt(tx.id)
                    .await
                    .unwrap()
                    .unwrap_or(l1_block_numbers.latest.0);
                return Ok(Some((tx, first_sent_at_block)));
            }

            // If on finalized block sender's nonce was > tx.nonce,
            // then `tx` is mined and confirmed (either successful or reverted).
            // Only then we will check the history to find the receipt.
            // Otherwise, `tx` is mined but not confirmed, so we skip to the next one.
            if operator_nonce.finalized <= tx.nonce {
                continue;
            }

            tracing::trace!(
                "Sender's nonce on finalized block is greater than current tx's nonce. \
                 Checking transaction with id {}. Tx nonce is equal to {}",
                tx.id,
                tx.nonce,
            );

            match self.check_all_sending_attempts(storage, &tx).await {
                Some(tx_status) => {
                    self.apply_tx_status(storage, &tx, tx_status, l1_block_numbers.finalized)
                        .await;
                }
                None => {
                    // The nonce has increased but we did not find the receipt.
                    // This is an error because such a big re-org may cause transactions that were
                    // previously recorded as confirmed to become pending again and we have to
                    // make sure it's not the case - otherwise `eth_sender` may not work properly.
                    tracing::error!(
                        "Possible block reorgs: finalized nonce increase detected, but no tx receipt found for tx {:?}",
                        &tx
                    );
                }
            }
        }
        Ok(None)
    }

    async fn sign_tx(
        &self,
        tx: &EthTx,
        base_fee_per_gas: u64,
        priority_fee_per_gas: u64,
    ) -> SignedCallResult {
        self.ethereum_gateway
            .sign_prepared_tx_for_addr(
                tx.raw_tx.clone(),
                tx.contract_address,
                Options::with(|opt| {
                    // TODO Calculate gas for every operation SMA-1436
                    opt.gas = Some(self.config.max_aggregated_tx_gas.into());
                    opt.max_fee_per_gas = Some(U256::from(base_fee_per_gas + priority_fee_per_gas));
                    opt.max_priority_fee_per_gas = Some(U256::from(priority_fee_per_gas));
                    opt.nonce = Some(tx.nonce.0.into());
<<<<<<< HEAD
                    opt.transaction_type = Some(EIP_1559_TX_TYPE.into());
=======
                    opt.transaction_type = if tx.blob_sidecar.is_some() {
                        Some(EIP_4844_TX_TYPE.into())
                    } else {
                        Some(EIP_1559_TX_TYPE.into())
                    };
>>>>>>> 41ba7311
                }),
                None,
                None,
                "eth_tx_manager",
            )
            .await
            .expect("Failed to sign transaction")
    }

    async fn send_unsent_txs(
        &mut self,
        storage: &mut StorageProcessor<'_>,
        l1_block_numbers: L1BlockNumbers,
    ) {
        for tx in storage.eth_sender_dal().get_unsent_txs().await.unwrap() {
            // Check already sent txs not marked as sent and mark them as sent.
            // The common reason for this behavior is that we sent tx and stop the server
            // before updating the database
            let tx_status = self.get_tx_status(tx.tx_hash).await;

            if let Ok(Some(tx_status)) = tx_status {
                tracing::info!("The tx {:?} has been already sent", tx.tx_hash);
                storage
                    .eth_sender_dal()
                    .set_sent_at_block(tx.id, tx_status.receipt.block_number.unwrap().as_u32())
                    .await
                    .unwrap();

                let eth_tx = storage
                    .eth_sender_dal()
                    .get_eth_tx(tx.eth_tx_id)
                    .await
                    .unwrap()
                    .expect("Eth tx should exist");

                self.apply_tx_status(storage, &eth_tx, tx_status, l1_block_numbers.finalized)
                    .await;
            } else if let Err(error) = self
                .send_raw_transaction(
                    storage,
                    tx.id,
                    RawTransactionBytes::new_unchecked(tx.signed_raw_tx.clone()),
                    l1_block_numbers.latest,
                )
                .await
            {
                tracing::warn!("Error sending transaction {tx:?}: {error}");
            }
        }
    }

    async fn apply_tx_status(
        &self,
        storage: &mut StorageProcessor<'_>,
        tx: &EthTx,
        tx_status: ExecutedTxStatus,
        finalized_block: L1BlockNumber,
    ) {
        let receipt_block_number = tx_status.receipt.block_number.unwrap().as_u32();
        if receipt_block_number <= finalized_block.0 {
            if tx_status.success {
                self.confirm_tx(storage, tx, tx_status).await;
            } else {
                self.fail_tx(storage, tx, tx_status).await;
            }
        } else {
            tracing::debug!(
                "Transaction {} with id {} is not yet finalized: block in receipt {receipt_block_number}, finalized block {finalized_block}",
                tx_status.tx_hash,
                tx.id,
            );
        }
    }

    pub async fn fail_tx(
        &self,
        storage: &mut StorageProcessor<'_>,
        tx: &EthTx,
        tx_status: ExecutedTxStatus,
    ) {
        storage
            .eth_sender_dal()
            .mark_failed_transaction(tx.id)
            .await
            .unwrap();
        let failure_reason = self
            .ethereum_gateway
            .failure_reason(tx_status.receipt.transaction_hash)
            .await
            .expect(
                "Tx is already failed, it's safe to fail here and apply the status on the next run",
            );

        tracing::error!(
            "Eth tx failed {:?}, {:?}, failure reason {:?}",
            tx,
            tx_status.receipt,
            failure_reason
        );
        panic!("We can't operate after tx fail");
    }

    pub async fn confirm_tx(
        &self,
        storage: &mut StorageProcessor<'_>,
        tx: &EthTx,
        tx_status: ExecutedTxStatus,
    ) {
        let tx_hash = tx_status.receipt.transaction_hash;
        let gas_used = tx_status
            .receipt
            .gas_used
            .expect("light ETH clients are not supported");

        storage
            .eth_sender_dal()
            .confirm_tx(tx_status.tx_hash, gas_used)
            .await
            .unwrap();

        METRICS
            .track_eth_tx_metrics(storage, BlockL1Stage::Mined, tx)
            .await;

        if gas_used > U256::from(tx.predicted_gas_cost) {
            tracing::error!(
                "Predicted gas {} lower than used gas {gas_used} for tx {:?} {}",
                tx.predicted_gas_cost,
                tx.tx_type,
                tx.id
            );
        }
        tracing::info!(
            "eth_tx {} with hash {tx_hash:?} for {} is confirmed. Gas spent: {gas_used:?}",
            tx.id,
            tx.tx_type
        );
        let tx_type_label = tx.tx_type.into();
        METRICS.l1_gas_used[&tx_type_label].observe(gas_used.low_u128() as f64);
        METRICS.l1_tx_mined_latency[&tx_type_label].observe(Duration::from_secs(
            seconds_since_epoch() - tx.created_at_timestamp,
        ));

        let sent_at_block = storage
            .eth_sender_dal()
            .get_block_number_on_first_sent_attempt(tx.id)
            .await
            .unwrap()
            .unwrap_or(0);
        let waited_blocks = tx_status.receipt.block_number.unwrap().as_u32() - sent_at_block;
        METRICS.l1_blocks_waited_in_mempool[&tx_type_label].observe(waited_blocks.into());
    }

    pub async fn run(
        mut self,
        pool: ConnectionPool,
        stop_receiver: watch::Receiver<bool>,
    ) -> anyhow::Result<()> {
        {
            let l1_block_numbers = self
                .get_l1_block_numbers()
                .await
                .context("get_l1_block_numbers()")?;
            let mut storage = pool.access_storage_tagged("eth_sender").await.unwrap();
            self.send_unsent_txs(&mut storage, l1_block_numbers).await;
        }

        // It's mandatory to set `last_known_l1_block` to zero, otherwise the first iteration
        // will never check in-flight txs status
        let mut last_known_l1_block = L1BlockNumber(0);
        loop {
            let mut storage = pool.access_storage_tagged("eth_sender").await.unwrap();

            if *stop_receiver.borrow() {
                tracing::info!("Stop signal received, eth_tx_manager is shutting down");
                break;
            }

            match self.loop_iteration(&mut storage, last_known_l1_block).await {
                Ok(block) => last_known_l1_block = block,
                Err(e) => {
                    // Web3 API request failures can cause this,
                    // and anything more important is already properly reported.
                    tracing::warn!("eth_sender error {:?}", e);
                }
            }

            tokio::time::sleep(self.config.tx_poll_period()).await;
        }
        Ok(())
    }

    async fn send_new_eth_txs(
        &mut self,
        storage: &mut StorageProcessor<'_>,
        current_block: L1BlockNumber,
    ) {
        let number_inflight_txs = storage
            .eth_sender_dal()
            .get_inflight_txs()
            .await
            .unwrap()
            .len();
        let number_of_available_slots_for_eth_txs = self
            .config
            .max_txs_in_flight
            .saturating_sub(number_inflight_txs as u64);

        if number_of_available_slots_for_eth_txs > 0 {
            // Get the new eth tx and create history item for them
            let new_eth_tx = storage
                .eth_sender_dal()
                .get_new_eth_txs(number_of_available_slots_for_eth_txs)
                .await
                .unwrap();

            for tx in new_eth_tx {
                let _ = self.send_eth_tx(storage, &tx, 0, current_block).await;
            }
        }
    }

    #[tracing::instrument(skip(self, storage))]
    async fn loop_iteration(
        &mut self,
        storage: &mut StorageProcessor<'_>,
        previous_block: L1BlockNumber,
    ) -> Result<L1BlockNumber, ETHSenderError> {
        let l1_block_numbers = self.get_l1_block_numbers().await?;

        self.send_new_eth_txs(storage, l1_block_numbers.latest)
            .await;

        if l1_block_numbers.latest <= previous_block {
            // Nothing to do - no new blocks were mined.
            return Ok(previous_block);
        }

        if let Some((tx, sent_at_block)) = self
            .monitor_inflight_transactions(storage, l1_block_numbers)
            .await?
        {
            // New gas price depends on the time this tx spent in mempool.
            let time_in_mempool = l1_block_numbers.latest.0 - sent_at_block;

            // We don't want to return early in case resend does not succeed -
            // the error is logged anyway, but early returns will prevent
            // sending new operations.
            let _ = self
                .send_eth_tx(storage, &tx, time_in_mempool, l1_block_numbers.latest)
                .await;
        }

        Ok(l1_block_numbers.latest)
    }
}<|MERGE_RESOLUTION|>--- conflicted
+++ resolved
@@ -14,11 +14,7 @@
         error::Error as Web3Error,
         types::{BlockId, BlockNumber},
     },
-<<<<<<< HEAD
-    L1BlockNumber, Nonce, EIP_1559_TX_TYPE, H256, U256,
-=======
     L1BlockNumber, Nonce, EIP_1559_TX_TYPE, EIP_4844_TX_TYPE, H256, U256,
->>>>>>> 41ba7311
 };
 use zksync_utils::time::seconds_since_epoch;
 
@@ -213,10 +209,6 @@
                 priority_fee_per_gas,
                 signed_tx.hash,
                 signed_tx.raw_tx(tx.blob_sidecar.as_ref()).as_ref(),
-<<<<<<< HEAD
-                &tx.blob_sidecar,
-=======
->>>>>>> 41ba7311
             )
             .await
             .unwrap()
@@ -427,15 +419,11 @@
                     opt.max_fee_per_gas = Some(U256::from(base_fee_per_gas + priority_fee_per_gas));
                     opt.max_priority_fee_per_gas = Some(U256::from(priority_fee_per_gas));
                     opt.nonce = Some(tx.nonce.0.into());
-<<<<<<< HEAD
-                    opt.transaction_type = Some(EIP_1559_TX_TYPE.into());
-=======
                     opt.transaction_type = if tx.blob_sidecar.is_some() {
                         Some(EIP_4844_TX_TYPE.into())
                     } else {
                         Some(EIP_1559_TX_TYPE.into())
                     };
->>>>>>> 41ba7311
                 }),
                 None,
                 None,
