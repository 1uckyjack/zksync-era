--- conflicted
+++ resolved
@@ -11,13 +11,8 @@
 use zksync_prover_interface::outputs::L1BatchProofForL1;
 use zksync_types::{
     aggregated_operations::AggregatedActionType, commitment::L1BatchWithMetadata,
-<<<<<<< HEAD
     helpers::unix_timestamp_ms, l1_batch_commit_data_generator::L1BatchCommitDataGenerator,
     protocol_version::L1VerifierConfig, pubdata_da::PubdataDA, L1BatchNumber, ProtocolVersionId,
-=======
-    helpers::unix_timestamp_ms, protocol_version::L1VerifierConfig, pubdata_da::PubdataDA,
-    L1BatchNumber, ProtocolVersionId,
->>>>>>> 60d10609
 };
 
 use super::{
@@ -43,10 +38,7 @@
     operate_4844_mode: bool,
     pubdata_da: PubdataDA,
     kzg_settings: Option<Arc<KzgSettings>>,
-<<<<<<< HEAD
     l1_batch_commit_data_generator: Arc<dyn L1BatchCommitDataGenerator>,
-=======
->>>>>>> 60d10609
 }
 
 impl Aggregator {
@@ -56,10 +48,7 @@
         operate_4844_mode: bool,
         pubdata_da: PubdataDA,
         kzg_settings: Option<Arc<KzgSettings>>,
-<<<<<<< HEAD
         l1_batch_commit_data_generator: Arc<dyn L1BatchCommitDataGenerator>,
-=======
->>>>>>> 60d10609
     ) -> Self {
         Self {
             commit_criteria: vec![
@@ -76,10 +65,7 @@
                     data_limit: config.max_eth_tx_data_size,
                     pubdata_da,
                     kzg_settings: kzg_settings.clone(),
-<<<<<<< HEAD
                     l1_batch_commit_data_generator: l1_batch_commit_data_generator.clone(),
-=======
->>>>>>> 60d10609
                 }),
                 Box::from(TimestampDeadlineCriterion {
                     op: AggregatedActionType::Commit,
@@ -125,10 +111,7 @@
             operate_4844_mode,
             pubdata_da,
             kzg_settings,
-<<<<<<< HEAD
             l1_batch_commit_data_generator,
-=======
->>>>>>> 60d10609
         }
     }
 
@@ -266,10 +249,7 @@
             l1_batches: batches,
             pubdata_da: self.pubdata_da,
             kzg_settings: self.kzg_settings.clone(),
-<<<<<<< HEAD
             l1_batch_commit_data_generator: self.l1_batch_commit_data_generator.clone(),
-=======
->>>>>>> 60d10609
         })
     }
 
@@ -459,16 +439,8 @@
             }
 
             ProofSendingMode::SkipEveryProof => {
-<<<<<<< HEAD
-                let ready_for_proof_l1_batches = storage
-                    .blocks_dal()
-                    .get_ready_for_dummy_proof_l1_batches(self.operate_4844_mode, limit)
-                    .await
-                    .unwrap();
-=======
                 let ready_for_proof_l1_batches =
                     Self::load_dummy_proof_operations(storage, limit, self.operate_4844_mode).await;
->>>>>>> 60d10609
                 self.prepare_dummy_proof_operation(
                     storage,
                     ready_for_proof_l1_batches,
