--- conflicted
+++ resolved
@@ -633,9 +633,6 @@
             .context("eth_sender_config")?;
         let eth_client =
             PKSigningClient::from_config(&eth_sender, &contracts_config, &eth_client_config);
-<<<<<<< HEAD
-=======
-        let nonce = eth_client.pending_nonce("eth_sender").await.unwrap();
         let state_keeper_config = configs
             .state_keeper_config
             .clone()
@@ -649,7 +646,6 @@
                     Arc::new(ValidiumModeL1BatchCommitDataGenerator {})
                 }
             };
->>>>>>> 0a5407e9
         let eth_tx_aggregator_actor = EthTxAggregator::new(
             eth_sender.sender.clone(),
             Aggregator::new(
